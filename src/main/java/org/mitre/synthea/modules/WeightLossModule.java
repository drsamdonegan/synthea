--- conflicted
+++ resolved
@@ -250,12 +250,7 @@
       double regressionPeriodYears = 5;
       double nextPercentile = originalPercentile - percentileChange
           * (1d - (yearsOfRegression / regressionPeriodYears));
-<<<<<<< HEAD
       pgt.addPointFromPercentile(nextAgeInMonths, nextTimeInSimulation, nextPercentile, gender);
-=======
-      pgt.addPoint(nextAgeInMonths, nextTimeInSimulation,
-          bmiChart.lookUp(nextAgeInMonths, gender, nextPercentile));
->>>>>>> 7d283ffb
     }
   }
 
@@ -305,31 +300,19 @@
     double bmiAtStart = pgt.currentBMI(person, start, person.random);
     double startPercentile = bmiChart.percentileFor(startAgeInMonths, gender, bmiAtStart);
     int currentTailAge = pgt.tail().ageInMonths;
-<<<<<<< HEAD
-    double currentTailBMI = pgt.tail().bmi;
-=======
     double currentTailBMI = pgt.tail().ageInMonths;
->>>>>>> 7d283ffb
     double currentTailPercentile = bmiChart.percentileFor(currentTailAge, gender, currentTailBMI);
     if (currentTailPercentile <= startPercentile) {
       // Vector has been adjusted, exit early to not run again.
       return;
     }
-<<<<<<< HEAD
-    double targetPercentile = currentTailPercentile - percentileChange;
-=======
     double targetPercentile = startPercentile - percentileChange;
->>>>>>> 7d283ffb
     long currentTailTimeInSim = pgt.tail().timeInSimulation;
     int monthsInTheFuture = 12;
     if (currentTailAge + monthsInTheFuture > TWENTY_YEARS_IN_MONTHS) {
       monthsInTheFuture = TWENTY_YEARS_IN_MONTHS - currentTailAge;
-<<<<<<< HEAD
       targetPercentile = currentTailPercentile
           - (percentileChange * ((double) monthsInTheFuture) / 12);
-=======
-      targetPercentile = startPercentile - (percentileChange * ((double) monthsInTheFuture) / 12);
->>>>>>> 7d283ffb
     }
     double targetBMI = bmiChart.lookUp(currentTailAge + monthsInTheFuture,
         gender, targetPercentile);
@@ -352,11 +335,7 @@
       String gender = (String) person.attributes.get(Person.GENDER);
       int monthsInTheFuture = 12;
       if (tail.ageInMonths + monthsInTheFuture > TWENTY_YEARS_IN_MONTHS) {
-<<<<<<< HEAD
         monthsInTheFuture = TWENTY_YEARS_IN_MONTHS - tail.ageInMonths;
-=======
-        monthsInTheFuture = tail.ageInMonths + monthsInTheFuture - TWENTY_YEARS_IN_MONTHS;
->>>>>>> 7d283ffb
       }
 
       double percentile = bmiChart.percentileFor(tail.ageInMonths, gender, tail.bmi);
