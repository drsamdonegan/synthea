package org.mitre.synthea.modules;

import java.io.BufferedReader;
import java.io.InputStream;
import java.io.InputStreamReader;
import java.util.Arrays;
import java.util.HashMap;
import java.util.List;
import java.util.Map;
import java.util.UUID;
import java.util.concurrent.TimeUnit;
import java.util.stream.Collectors;

import org.mitre.synthea.engine.Event;
import org.mitre.synthea.engine.Module;
import org.mitre.synthea.helpers.Config;
import org.mitre.synthea.helpers.Utilities;
import org.mitre.synthea.world.agents.CommunityHealthWorker;
import org.mitre.synthea.world.agents.Person;
import org.mitre.synthea.world.concepts.VitalSign;
import org.mitre.synthea.world.concepts.HealthRecord.Code;
import org.mitre.synthea.world.geography.Location;

import com.github.javafaker.Faker;
import com.google.gson.Gson;

public final class LifecycleModule extends Module
{
	@SuppressWarnings("rawtypes")
	private static final Map growthChart = loadGrowthChart();
	private static final Faker faker = new Faker();
	private static final String AGE = "AGE";
	private static final String AGE_MONTHS = "AGE_MONTHS";
	public static final String QUIT_SMOKING_PROBABILITY = "quit smoking probability";
	public static final String QUIT_SMOKING_AGE = "quit smoking age";
	public static final String QUIT_ALCOHOLISM_PROBABILITY = "quit alcoholism probability";
	public static final String QUIT_ALCOHOLISM_AGE = "quit alcoholism age";
	public static final String ADHERENCE_PROBABILITY = "adherence probability";

	public LifecycleModule() {
		this.name = "Lifecycle";
	}

	@SuppressWarnings("rawtypes")
	private static Map loadGrowthChart() {
		String filename = "/cdc_growth_charts.json";
		try {
			InputStream stream = LifecycleModule.class.getResourceAsStream(filename);
			String json = new BufferedReader(new InputStreamReader(stream)).lines()
					.parallel().collect(Collectors.joining("\n"));
			Gson g = new Gson();
			return g.fromJson(json, HashMap.class);
		} catch (Exception e) {
			System.err.println("ERROR: unable to load json: " + filename);
			e.printStackTrace();
			throw new ExceptionInInitializerError(e);
		}
	}

	@Override
	public boolean process(Person person, long time)
	{
		// run through all of the rules defined
		// ruby "rules" are converted to static functions here
		// since this is intended to only be temporary

		// birth(person, time); intentionally left out - call it only once from Generator
		if( age(person, time) ) {
			grow(person, time);
		}
		person.chwEncounter(time, CommunityHealthWorker.DEPLOYMENT_COMMUNITY);
		startSmoking(person, time);
		chanceOfLungCancer(person, time);
		startAlcoholism(person, time);
		quitSmoking(person, time);
		quitAlcoholism(person, time);
		adherence(person, time);
		diabeticVitalSigns(person, time);
		calculateFallRisk(person, time);
		death(person, time);

		// java modules will never "finish"
		return false;
	}

	public static void birth(Person person, long time)
	{
		Map<String, Object> attributes = person.attributes;

		attributes.put(Person.ID,  UUID.randomUUID().toString());
		attributes.put(Person.BIRTHDATE, time);
		person.events.create(time, Event.BIRTH, "Generator.run", true);

		String firstName = faker.name().firstName();
		String lastName = faker.name().lastName();
		attributes.put(Person.FIRST_NAME, firstName);
		attributes.put(Person.LAST_NAME, lastName);
		attributes.put(Person.NAME, firstName + " " + lastName);

		String motherFirstName = faker.name().firstName();
		String motherLastName = faker.name().lastName();
		attributes.put(Person.NAME_MOTHER, motherFirstName + " " + motherLastName);

		double prevalenceOfTwins = Double.parseDouble( Config.get("lifecycle.prevalence_of_twins","0.02"));
		if ((person.rand() < prevalenceOfTwins)) {
			attributes.put(Person.MULTIPLE_BIRTH_STATUS, person.randInt(3)+1);
		}

		attributes.put(Person.TELECOM, faker.phoneNumber().phoneNumber());

		String ssn = "999-" + ((person.randInt(99-10+1)+10)) + "-" + ((person.randInt(9999-1000+1)+1000));
		attributes.put(Person.IDENTIFIER_SSN, ssn);

		Location.assignPoint(person, (String)attributes.get(Person.CITY));
		boolean hasStreetAddress2 = person.rand() < 0.5;
		attributes.put(Person.ADDRESS, faker.address().streetAddress(hasStreetAddress2));

		attributes.put(Person.BIRTHPLACE, Location.randomCityName(person.random));

		double height_percentile = person.rand();
		double weight_percentile = person.rand();
		person.setVitalSign(VitalSign.HEIGHT_PERCENTILE, height_percentile);
		person.setVitalSign(VitalSign.WEIGHT_PERCENTILE, weight_percentile);
		person.setVitalSign(VitalSign.HEIGHT, 51.0); // cm
		person.setVitalSign(VitalSign.WEIGHT, 3.5);  // kg

		attributes.put(AGE, 0);
		attributes.put(AGE_MONTHS, 0);
<<<<<<< HEAD

=======
		boolean isRHNeg = person.rand() < 0.15;
		attributes.put("RH_NEG", isRHNeg);
		
>>>>>>> 77964253
		double aherence_baseline = Double.parseDouble( Config.get("lifecycle.adherence.baseline", ".05"));
		person.attributes.put(ADHERENCE_PROBABILITY, aherence_baseline);

		grow(person, time); // set initial height and weight from percentiles
	}

	/**
	 * @return whether or not the patient should grow
	 */
	private static boolean age(Person person, long time)
	{
		int prevAge = (int) person.attributes.get(AGE);
		int prevAgeMos = (int) person.attributes.get(AGE_MONTHS);

		int newAge = person.ageInYears(time);
		int newAgeMos = person.ageInMonths(time);
		person.attributes.put(AGE, newAge);
		person.attributes.put(AGE_MONTHS, newAgeMos);

		switch(newAge)
		{
		case 16:
			// driver's license
			if (person.attributes.get(Person.IDENTIFIER_DRIVERS) == null) {
				String identifierDrivers = "S999" + ((person.randInt(99999-10000+1) + 10000));
				person.attributes.put(Person.IDENTIFIER_DRIVERS, identifierDrivers);
			}
			break;
		case 18:
			// name prefix
			if (person.attributes.get(Person.NAME_PREFIX) == null) {
				String namePrefix;
				if ("M".equals(person.attributes.get(Person.GENDER))) {
					namePrefix = "Mr.";
				} else {
					namePrefix = "Ms.";
				}
				person.attributes.put(Person.NAME_PREFIX, namePrefix);
			}
			break;
		case 20:
			// passport number
			if (person.attributes.get(Person.IDENTIFIER_PASSPORT) == null) {
				Boolean getsPassport = (person.rand() < 0.5);
				if (getsPassport) {
					String identifierPassport = "X" + (person.randInt(99999999-10000000+1) + "X");
					person.attributes.put(Person.IDENTIFIER_PASSPORT, identifierPassport);
				}
			}
			break;
		case 27:
			// get married
			if (person.attributes.get(Person.MARITAL_STATUS) == null) {
				Boolean getsMarried = (person.rand() < 0.8);
				if (getsMarried) {
					person.attributes.put(Person.MARITAL_STATUS, "M");
					if ("F".equals(person.attributes.get(Person.GENDER))) {
						person.attributes.put(Person.NAME_PREFIX, "Mrs.");
						person.attributes.put(Person.MAIDEN_NAME, person.attributes.get(Person.LAST_NAME));
						String firstName = ((String)person.attributes.get(Person.FIRST_NAME));
						String newLastName = faker.name().lastName();
						person.attributes.put(Person.LAST_NAME, newLastName);
						person.attributes.put(Person.NAME, firstName + " " + newLastName);
					}
				} else {
					person.attributes.put(Person.MARITAL_STATUS, "S");
				}
			}
			break;
		case 30:
			// "overeducated" -> suffix
			if ((person.attributes.get(Person.NAME_SUFFIX) == null) && ((double)person.attributes.get(Person.EDUCATION_LEVEL) >= 0.95)) {
				List<String> suffixList = Arrays.asList("PhD", "JD", "MD");
				person.attributes.put(Person.NAME_SUFFIX, suffixList.get(person.randInt(suffixList.size())));
			}
			break;
		}

		boolean shouldGrow;
		if (newAge >= 20)
		{
			// adults 20 and over grow once per year
			shouldGrow = (newAge > prevAge);
		} else {
			// people under 20 grow once per month
			shouldGrow = (newAgeMos > prevAgeMos);
		}
		return shouldGrow;
	}

	private static void grow(Person person, long time)
	{
		int age = person.ageInYears(time);
		int adult_max_weight_age = Integer.parseInt( Config.get("lifecycle.adult_max_weight_age", "49"));
		int geriatric_weight_loss_age = Integer.parseInt( Config.get("lifecycle.geriatric_weight_loss_age", "60"));

		double height = person.getVitalSign(VitalSign.HEIGHT);
		double weight = person.getVitalSign(VitalSign.WEIGHT);

		if(age < 20) {
			// follow growth charts
			String gender = (String) person.attributes.get(Person.GENDER);
			int ageInMonths = person.ageInMonths(time);
			height = lookupGrowthChart("height", gender, ageInMonths, person.getVitalSign(VitalSign.HEIGHT_PERCENTILE));
			weight = lookupGrowthChart("weight", gender, ageInMonths, person.getVitalSign(VitalSign.WEIGHT_PERCENTILE));
		} else if(age <= adult_max_weight_age) {
			// getting older and fatter
			double min = Double.parseDouble( Config.get("lifecycle.adult_weight_gain.min","1.0"));
			double max = Double.parseDouble( Config.get("lifecycle.adult_weight_gain.max","2.0"));
			double adult_weight_gain = person.rand(min, max);
			weight += adult_weight_gain;
		} else if(age >= geriatric_weight_loss_age) {
			// getting older and wasting away
			double min = Double.parseDouble( Config.get("lifecycle.geriatric_weight_loss.min","1.0"));
			double max = Double.parseDouble( Config.get("lifecycle.geriatric_weight_loss.max","2.0"));
			double geriatric_weight_loss = person.rand(min, max);
			weight -= geriatric_weight_loss;
		}

		person.setVitalSign(VitalSign.HEIGHT, height);
		person.setVitalSign(VitalSign.WEIGHT, weight);
		person.setVitalSign(VitalSign.BMI, bmi(height, weight));
	}

	@SuppressWarnings("rawtypes")
	public static double lookupGrowthChart(String heightOrWeight, String gender, int ageInMonths, double percentile)
	{
		String[] percentile_buckets = {"3", "5", "10", "25", "50", "75", "90", "95", "97"};

		Map chart = (Map) growthChart.get(heightOrWeight);
		Map byGender = (Map) chart.get(gender);
		Map byAge = (Map) byGender.get(Integer.toString(ageInMonths));
		int bucket = 0;
		for(int i=0; i < percentile_buckets.length; i++) {
			if( (Double.parseDouble(percentile_buckets[i]) / 100.0) <= percentile) {
				bucket = i;
			} else {
				break;
			}
		}
		return Double.parseDouble((String) byAge.get(percentile_buckets[bucket]));
	}

	private static double bmi(double heightCM, double weightKG)
	{
		return (weightKG / ((heightCM / 100.0) * (heightCM / 100.0)));
	}

	// LIPID PANEL  https://www.nlm.nih.gov/medlineplus/magazine/issues/summer12/articles/summer12pg6-7.html
    private static final int[] CHOLESTEROL = new int[] {160,200,239,259,279,300}; // # mg/dL
    private static final int[] TRIGLYCERIDES = new int[] {100,150,199,499,550,600}; // mg/dL
    private static final int[] HDL = new int[] { 80, 59, 40, 20, 10,  0}; // mg/dL


	private static void diabeticVitalSigns(Person person, long time)
	{
		// TODO - most of the rest of the vital signs
		boolean hypertension = (Boolean)person.attributes.getOrDefault("hypertension", false);
		/*
		    blood_pressure:
		      normal:
		        systolic: [100,139] # mmHg
		        diastolic: [70,89]  # mmHg
		      hypertensive:
		        systolic: [140,200] # mmHg
		        diastolic: [90,120] # mmHg
		 */
        if (hypertension)
        {
        	person.setVitalSign(VitalSign.SYSTOLIC_BLOOD_PRESSURE, person.rand(140, 200));
        	person.setVitalSign(VitalSign.DIASTOLIC_BLOOD_PRESSURE, person.rand(90, 120));
        }
        else
        {
        	person.setVitalSign(VitalSign.SYSTOLIC_BLOOD_PRESSURE, person.rand(100, 139));
        	person.setVitalSign(VitalSign.DIASTOLIC_BLOOD_PRESSURE, person.rand(70, 89));
        }

        int index = 0;
        if (person.attributes.containsKey("diabetes_severity"))
        {
        	index = (Integer) person.attributes.getOrDefault("diabetes_severity", 1);
        }

        double total_cholesterol = person.rand(CHOLESTEROL[index], CHOLESTEROL[index+1]);
        double triglycerides = person.rand(TRIGLYCERIDES[index], TRIGLYCERIDES[index+1]);
        double hdl = person.rand(HDL[index], HDL[index+1]);
        double ldl = total_cholesterol - hdl - (0.2 * triglycerides);

        person.setVitalSign(VitalSign.TOTAL_CHOLESTEROL, total_cholesterol);
        person.setVitalSign(VitalSign.TRIGLYCERIDES, triglycerides);
        person.setVitalSign(VitalSign.HDL, hdl);
        person.setVitalSign(VitalSign.LDL, ldl);
	}

	private static final Code NATURAL_CAUSES = new Code("SNOMED-CT", "9855000", "Natural death with unknown cause");
	private static void death(Person person, long time)
	{
		double roll = person.rand();
		double likelihoodOfDeath = likelihoodOfDeath( person.ageInYears(time) );
		if (roll < likelihoodOfDeath)
		{
			person.recordDeath(time, NATURAL_CAUSES, "death");
		}
	}


	private static double likelihoodOfDeath(int age)
	{
		double yearlyRisk;

		if (age < 1)
		{
			yearlyRisk = 508.1 / 100_000.0;
		} else if (age >= 1 && age <= 4)
		{
			yearlyRisk = 15.6 / 100_000.0;
		} else if (age >= 5 && age <= 14)
		{
			yearlyRisk = 10.6 / 100_000.0;
		} else if (age >= 15 && age <= 24)
		{
			yearlyRisk = 56.4 / 100_000.0;
		} else if (age >= 25 && age <= 34)
		{
			yearlyRisk = 74.7 / 100_000.0;
		} else if (age >= 35 && age <= 44)
		{
			yearlyRisk = 145.7 / 100_000.0;
		} else if (age >= 45 && age <= 54)
		{
			yearlyRisk = 326.5 / 100_000.0;
		} else if (age >= 55 && age <= 64)
		{
			yearlyRisk = 737.8 / 100_000.0;
		} else if (age >= 65 && age <= 74)
		{
			yearlyRisk = 1817.0 / 100_000.0;
		} else if (age >= 75 && age <= 84)
		{
			yearlyRisk = 4877.3 / 100_000.0;
		} else if (age >= 85 && age <= 94)
		{
			yearlyRisk = 13_499.4 / 100_000.0;
		} else
		{
			yearlyRisk = 50_000.0 / 100_000.0;
		}

		double oneYearInMs = TimeUnit.DAYS.toMillis(365);
		double adjustedRisk = Utilities.convertRiskToTimestep(yearlyRisk, oneYearInMs);

		return adjustedRisk;
	}

	private static void startSmoking(Person person, long time)
	{
		// 9/10 smokers start before age 18. We will use 16.
	    // http://www.cdc.gov/tobacco/data_statistics/fact_sheets/youth_data/tobacco_use/
		if (person.attributes.get(Person.SMOKER) == null && person.ageInYears(time) == 16)
		{
			int year = Utilities.getYear(time);
			Boolean smoker = person.rand() < likelihoodOfBeingASmoker(year);
			person.attributes.put(Person.SMOKER, smoker);
			double quit_smoking_baseline = Double.parseDouble( Config.get("lifecycle.quit_smoking.baseline", "0.01"));
			person.attributes.put(LifecycleModule.QUIT_SMOKING_PROBABILITY, quit_smoking_baseline);
		}
	}

	private static double likelihoodOfBeingASmoker(int year)
	{
        // 16.1% of MA are smokers in 2016. http://www.cdc.gov/tobacco/data_statistics/state_data/state_highlights/2010/states/massachusetts/
        // but the rate is decreasing over time
		// http://www.cdc.gov/tobacco/data_statistics/tables/trends/cig_smoking/
		// selected #s:
		// 1965 - 42.4%
		// 1975 - 37.1%
		// 1985 - 30.1%
		// 1995 - 24.7%
		// 2005 - 20.9%
		// 2015 - 16.1%
		// assume that it was never significantly higher than 42% pre-1960s, but will continue to drop slowly after 2016
		// it's decreasing about .5% per year
		if (year < 1965)
		{
			return 0.424;
		}

		return ((year * -0.4865) + 996.41) / 100.0;
	}

	private static void chanceOfLungCancer(Person person, long time)
	{
		// TODO - make this calculation more elaborate, based on duration smoking,
		// timestep-dependent, etc

        /*
           Overall, the chance that a man will develop lung cancer in his lifetime is about 1 in 14; for a woman, the risk is about 1 in 17.
            http://www.cancer.org/cancer/lungcancer-non-smallcell/detailedguide/non-small-cell-lung-cancer-key-statistics
           Men who smoke are 23 times more likely to develop lung cancer. Women are 13 times more likely, compared to never smokers.
            http://www.lung.org/lung-health-and-diseases/lung-disease-lookup/lung-cancer/learn-about-lung-cancer/lung-cancer-fact-sheet.html
           In a 2006 European study, the risk of developing lung cancer was:
              0.2 percent for men who never smoked (0.4% for women);
              5.5 percent of male former smokers (2.6% in women);
              15.9 percent of current male smokers (9.5% for women);
              24.4 percent for male "heavy smokers" defined as smoking more than 5 cigarettes per day (18.5 percent for women)
            https://www.verywell.com/what-percentage-of-smokers-get-lung-cancer-2248868
        */

		boolean isSmoker = (boolean) person.attributes.getOrDefault(Person.SMOKER, false);
		boolean quitSmoking = person.attributes.containsKey(QUIT_SMOKING_AGE);
		boolean isMale = "M".equals( person.attributes.get(Person.GENDER) );

		double probabilityOfLungCancer;

		if(isMale)
		{
			// male rates
			if (isSmoker)
			{
				probabilityOfLungCancer = 0.244;
			} else if (quitSmoking)
			{
				probabilityOfLungCancer = 0.055;
			} else
			{
				probabilityOfLungCancer = 0.002;
			}
		} else
		{
			// female rates
			if (isSmoker)
			{
				probabilityOfLungCancer = 0.185;
			} else if (quitSmoking)
			{
				probabilityOfLungCancer = 0.026;
			} else
			{
				probabilityOfLungCancer = 0.004;
			}
		}

		person.attributes.put("probability_of_lung_cancer", probabilityOfLungCancer);
	}

	private static void startAlcoholism(Person person, long time)
	{
		// TODO there are various types of alcoholics with different characteristics
		// including age of onset of dependence. we pick 25 as a starting point
	    // https://www.therecoveryvillage.com/alcohol-abuse/types-alcoholics/
		if (person.attributes.get(Person.ALCOHOLIC) == null && person.ageInYears(time) == 25)
		{
			Boolean alcoholic = person.rand() < 0.025; // TODO assume about 8 mil alcoholics/320 mil gen pop
			person.attributes.put(Person.ALCOHOLIC, alcoholic);
			double quit_alcoholism_baseline = Double.parseDouble( Config.get("lifecycle.quit_alcoholism.baseline", "0.05"));
			person.attributes.put(QUIT_ALCOHOLISM_PROBABILITY, quit_alcoholism_baseline);
		}
	}

	public static void quitSmoking(Person person, long time){

		int age = person.ageInYears(time);

		if(person.attributes.containsKey(Person.SMOKER)){
			if(person.attributes.get(Person.SMOKER).equals(true))
			{
				double probability = (double) person.attributes.get(QUIT_SMOKING_PROBABILITY);
				if (person.rand() < probability) {
					person.attributes.put(Person.SMOKER, false);
					person.attributes.put(QUIT_SMOKING_AGE, age);
				} else {
					double quit_smoking_baseline = Double.parseDouble( Config.get("lifecycle.quit_smoking.baseline", "0.01"));
					double quit_smoking_timestep_delta = Double.parseDouble( Config.get("lifecycle.quit_smoking.timestep_delta", "-0.1"));
					probability += quit_smoking_timestep_delta;
					if(probability < quit_smoking_baseline) {
						probability = quit_smoking_baseline;
					}
					person.attributes.put(QUIT_SMOKING_PROBABILITY, probability);
				}
			}
		}
	}

	public static void quitAlcoholism(Person person, long time){

		int age = person.ageInYears(time);

		if(person.attributes.containsKey(Person.ALCOHOLIC)){
			if(person.attributes.get(Person.ALCOHOLIC).equals(true))
			{
				double probability = (double) person.attributes.get(QUIT_ALCOHOLISM_PROBABILITY);
				if (person.rand() < probability) {
					person.attributes.put(Person.ALCOHOLIC, false);
					person.attributes.put(QUIT_ALCOHOLISM_AGE, age);
				} else {
					double quit_alcoholism_baseline = Double.parseDouble( Config.get("lifecycle.quit_alcoholism.baseline", "0.01"));
					double quit_alcoholism_timestep_delta = Double.parseDouble( Config.get("lifecycle.quit_alcoholism.timestep_delta", "-0.1"));
					probability += quit_alcoholism_timestep_delta;
					if(probability < quit_alcoholism_baseline) {
						probability = quit_alcoholism_baseline;
					}
					person.attributes.put(QUIT_ALCOHOLISM_PROBABILITY, probability);
				}
			}
		}
	}

	public static void adherence(Person person, long time){

		if(person.attributes.containsKey(Person.ADHERENCE)){
			double probability = (double) person.attributes.get(ADHERENCE_PROBABILITY);

			double aherence_baseline = Double.parseDouble( Config.get("lifecycle.adherence.baseline", "0.05"));
			double adherence_timestep_delta = Double.parseDouble( Config.get("lifecycle.aherence.timestep_delta", "-.01"));
			probability += adherence_timestep_delta;
			if(probability < aherence_baseline) {
				probability = aherence_baseline;
			}
			person.attributes.put(ADHERENCE_PROBABILITY, probability);

		}
	}

	// referenced in the Injuries module - adults > age 65 have multiple screenings that affect fall risk
	private void calculateFallRisk(Person person, long time)
	{
		if (person.ageInYears(time) >= 65)
		{
			boolean hasOsteoporosis = (boolean)person.attributes.getOrDefault("osteporosis", false);
			double baselineFallRisk = hasOsteoporosis ? 0.06 : 0.035;// numbers from injuries module

			int activeInterventions = 0;

			// careplan for exercise or PT
			if (person.record.careplanActive("Physical therapy")
					|| person.record.careplanActive("Physical activity target light exercise"))
			{
				activeInterventions++;
			}

			// taking vitamin D
			if (person.record.medicationActive("Cholecalciferol 600 UNT"))
			{
				activeInterventions++;
			}

			// osteoporosis diagnosis makes them more careful
			if (person.record.conditionActive("Osteoporosis (disorder)"))
			{
				activeInterventions++;
			}

			double fallRisk = baselineFallRisk * (1 - 0.02*activeInterventions);
			// reduce the fall risk by 2% per intervention
			// TODO - research actual effectiveness of these interventions

			person.attributes.put("probability_of_fall_injury", fallRisk);
		}
	}
}<|MERGE_RESOLUTION|>--- conflicted
+++ resolved
@@ -126,13 +126,10 @@
 
 		attributes.put(AGE, 0);
 		attributes.put(AGE_MONTHS, 0);
-<<<<<<< HEAD
-
-=======
+
 		boolean isRHNeg = person.rand() < 0.15;
 		attributes.put("RH_NEG", isRHNeg);
-		
->>>>>>> 77964253
+
 		double aherence_baseline = Double.parseDouble( Config.get("lifecycle.adherence.baseline", ".05"));
 		person.attributes.put(ADHERENCE_PROBABILITY, aherence_baseline);
 
