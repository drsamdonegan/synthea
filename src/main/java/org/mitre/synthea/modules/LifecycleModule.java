--- conflicted
+++ resolved
@@ -139,14 +139,8 @@
     attributes.put(Person.BIRTHDATE, time);
     String gender = (String) attributes.get(Person.GENDER);
     String language = (String) attributes.get(Person.FIRST_LANGUAGE);
-<<<<<<< HEAD
-
-    String firstName = fakeFirstName(gender, language, person.random);
-    String lastName = fakeLastName(language, person.random);
-=======
     String firstName = fakeFirstName(gender, language, person);
     String lastName = fakeLastName(language, person);
->>>>>>> de05456f
     if (appendNumbersToNames) {
       firstName = addHash(firstName);
       lastName = addHash(lastName);
@@ -162,13 +156,8 @@
       motherLastName = addHash(motherLastName);
     }
     attributes.put(Person.NAME_MOTHER, motherFirstName + " " + motherLastName);
-<<<<<<< HEAD
-
-    String fatherFirstName = fakeFirstName("M", language, person.random);
-=======
     
     String fatherFirstName = fakeFirstName("M", language, person);
->>>>>>> de05456f
     if (appendNumbersToNames) {
       fatherFirstName = addHash(fatherFirstName);
     }
@@ -186,7 +175,7 @@
     attributes.put(Person.TELECOM, phoneNumber);
 
     boolean hasStreetAddress2 = person.rand() < 0.5;
-    attributes.put(Person.ADDRESS, fakeAddress(hasStreetAddress2, person.random));
+    attributes.put(Person.ADDRESS, fakeAddress(hasStreetAddress2, person));
 
     // If using FixedRecords, overwrite the person's attributes with the FixedRecord attributes.
     if (person.attributes.get(Person.RECORD_GROUP) != null) {
@@ -218,12 +207,6 @@
       // For CSV exports so we don't break any existing schemas
       attributes.put(Person.BIRTHPLACE, birthPlace[3]);
     }
-<<<<<<< HEAD
-=======
-    
-    boolean hasStreetAddress2 = person.rand() < 0.5;
-    attributes.put(Person.ADDRESS, fakeAddress(hasStreetAddress2, person));
->>>>>>> de05456f
 
     attributes.put(Person.ACTIVE_WEIGHT_MANAGEMENT, false);
     // TODO: Why are the percentiles a vital sign? Sounds more like an attribute?
@@ -341,13 +324,8 @@
     // could expand with a few more but probably not worth it
     String streetName = n.get(person.randInt(n.size()));
     List<String> a = (List<String>)names.get("street.type");
-<<<<<<< HEAD
-    String streetType = a.get(random.nextInt(a.size()));
-
-=======
     String streetType = a.get(person.randInt(a.size()));
     
->>>>>>> de05456f
     if (includeLine2) {
       int addtlNum = person.randInt(100);
       List<String> s = (List<String>)names.get("street.secondary");
