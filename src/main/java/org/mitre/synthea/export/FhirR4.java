--- conflicted
+++ resolved
@@ -1722,13 +1722,8 @@
    * @param encounter      The encounter during which the supplies were delivered
    * @return The added Entry.
    */
-<<<<<<< HEAD
-  private static BundleEntryComponent supplyDelivery(BundleEntryComponent personEntry, Bundle bundle,
-      HealthRecord.Supply supply, Encounter encounter) {
-=======
   private static BundleEntryComponent supplyDelivery(BundleEntryComponent personEntry,
           Bundle bundle, HealthRecord.Supply supply, Encounter encounter) {
->>>>>>> dd88528f
    
     SupplyDelivery supplyResource = new SupplyDelivery();
     supplyResource.setStatus(SupplyDeliveryStatus.COMPLETED);
@@ -1742,20 +1737,12 @@
     supplyResource.setType(type);
     
     SupplyDeliverySuppliedItemComponent suppliedItem = new SupplyDeliverySuppliedItemComponent();
-<<<<<<< HEAD
     suppliedItem.setItem(mapCodeToCodeableConcept(supply.codes.get(0), SNOMED_URI));
-=======
-    suppliedItem.setItem(mapCodeToCodeableConcept(supply.code, SNOMED_URI));
->>>>>>> dd88528f
     suppliedItem.setQuantity(new Quantity(supply.quantity));
     
     supplyResource.setSuppliedItem(suppliedItem);
     
-<<<<<<< HEAD
     supplyResource.setOccurrence(convertFhirDateTime(supply.start, true));
-=======
-    supplyResource.setOccurrence(convertFhirDateTime(encounter.start, true));
->>>>>>> dd88528f
     
     return newEntry(bundle, supplyResource);
   }
