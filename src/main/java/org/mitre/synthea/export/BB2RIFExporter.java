package org.mitre.synthea.export;

import com.google.common.collect.Table;
import com.google.gson.Gson;
import com.google.gson.JsonObject;
import com.google.gson.JsonSyntaxException;
import com.google.gson.reflect.TypeToken;

import java.io.File;
import java.io.FileOutputStream;
import java.io.IOException;
import java.io.StringWriter;
import java.lang.reflect.InvocationTargetException;
import java.lang.reflect.Method;
import java.lang.reflect.Type;
import java.math.BigDecimal;
import java.math.RoundingMode;
import java.nio.file.Path;
import java.text.ParseException;
import java.text.SimpleDateFormat;
import java.time.Instant;
import java.time.LocalDate;
import java.time.ZoneId;
import java.util.ArrayList;
import java.util.Arrays;
import java.util.Collections;
import java.util.Comparator;
import java.util.Date;
import java.util.HashMap;
import java.util.LinkedHashMap;
import java.util.LinkedHashSet;
import java.util.LinkedList;
import java.util.List;
import java.util.Map;
import java.util.MissingResourceException;
import java.util.Properties;
import java.util.Set;
import java.util.TimeZone;
import java.util.concurrent.atomic.AtomicInteger;
import java.util.concurrent.atomic.AtomicLong;
import java.util.concurrent.atomic.AtomicReference;

import org.apache.commons.lang3.StringUtils;
import org.mitre.synthea.export.BB2RIFStructure.BENEFICIARY;
import org.mitre.synthea.export.BB2RIFStructure.BENEFICIARY_HISTORY;
import org.mitre.synthea.export.BB2RIFStructure.CARRIER;
import org.mitre.synthea.export.BB2RIFStructure.DME;
import org.mitre.synthea.export.BB2RIFStructure.HHA;
import org.mitre.synthea.export.BB2RIFStructure.HOSPICE;
import org.mitre.synthea.export.BB2RIFStructure.INPATIENT;
import org.mitre.synthea.export.BB2RIFStructure.NPI;
import org.mitre.synthea.export.BB2RIFStructure.OUTPATIENT;
import org.mitre.synthea.export.BB2RIFStructure.PDE;
import org.mitre.synthea.export.BB2RIFStructure.SNF;
import org.mitre.synthea.helpers.Config;
import org.mitre.synthea.helpers.RandomCollection;
import org.mitre.synthea.helpers.RandomNumberGenerator;
import org.mitre.synthea.helpers.SimpleCSV;
import org.mitre.synthea.helpers.Utilities;
import org.mitre.synthea.modules.HealthInsuranceModule;
import org.mitre.synthea.world.agents.Clinician;
import org.mitre.synthea.world.agents.Payer;
import org.mitre.synthea.world.agents.PayerManager;
import org.mitre.synthea.world.agents.Person;
import org.mitre.synthea.world.agents.Provider;
import org.mitre.synthea.world.agents.Provider.ProviderType;
<<<<<<< HEAD
=======
import org.mitre.synthea.world.concepts.Claim;
import org.mitre.synthea.world.concepts.Claim.ClaimEntry;
>>>>>>> eac0b574
import org.mitre.synthea.world.concepts.ClinicianSpecialty;
import org.mitre.synthea.world.concepts.HealthRecord;
import org.mitre.synthea.world.concepts.HealthRecord.Code;
import org.mitre.synthea.world.concepts.HealthRecord.Device;
import org.mitre.synthea.world.concepts.HealthRecord.EncounterType;
import org.mitre.synthea.world.concepts.HealthRecord.Entry;
import org.mitre.synthea.world.concepts.HealthRecord.Medication;
import org.mitre.synthea.world.concepts.HealthRecord.Supply;
import org.mitre.synthea.world.concepts.healthinsurance.Claim.ClaimEntry;
import org.mitre.synthea.world.geography.CMSStateCodeMapper;

/**
 * BlueButton 2 RIF format exporter. The data format is described here:
 * <a href="https://github.com/CMSgov/beneficiary-fhir-data/tree/master/apps/bfd-model">
 * https://github.com/CMSgov/beneficiary-fhir-data/tree/master/apps/bfd-model</a>.
 * Workflow:
 *    This exporter now takes advantage of an analyst-centered, config approach
 *      to setting exported data.
 *    Specifically,
 *    1. An analyst uses a spreadsheet to enter information from official documents
 *      (see syntax below)
 *    2. Spreadsheet is exported as a tab-separated values file (TSV)
 *    3. TSV file is copied to ./src/main/resources/export as bfd_field_values.tsv
 *        (or whatever is specified in synthea.properties)
 *    4. when this exporter runs, it will read in the config file
 *        to set the values needed for the export
 *    5. the resulting values are then written out to the export files
 *        in the order the export files require
 * Syntax for TSV file:
 *    empty cell   : Not yet analyzed, exporter prints a reminder
 *    N/A          : Not applicable, ignored by exporter
 *    (ccccc)      : General comments are enclosed in parenthesis, ignored by exporter
 *                 : If this is the only content, exporter prints a reminder
 *                 : If a value precedes the comment, exporter will use value,
 *                 : and ignore the comment (e.g., 0001 (always 0001 for inpatient) will
 *                 : result in just 0001)
 *    vvvvv        : Literal replacement value to be used by exporter (e.g., INSERT)
 *    a,b,c,d      : A "flat" distribution, exporter will randomly pick one
 *                 : of the comma delimited values. E.g., B,G (B = brand, G = generic)
 *                 : exporter randomly chooses either B or G and ignores comment
 *    Coded        : Implementation in exporter source code, ignored
 *    [Blank]      : Cell was analyzed and value should be empty
 */
public class BB2RIFExporter {

  private RifWriters rifWriters;

  private static AtomicLong beneId =
      new AtomicLong(Config.getAsLong("exporter.bfd.bene_id_start", -1));
  private static AtomicLong claimId =
      new AtomicLong(Config.getAsLong("exporter.bfd.clm_id_start", -1));
  private static AtomicInteger claimGroupId =
      new AtomicInteger(Config.getAsInteger("exporter.bfd.clm_grp_id_start", -1));
  private static AtomicLong pdeId =
      new AtomicLong(Config.getAsLong("exporter.bfd.pde_id_start", -1));
  private static AtomicLong fiDocCntlNum =
      new AtomicLong(Config.getAsLong("exporter.bfd.fi_doc_cntl_num_start", -1));
  private static AtomicLong carrClmCntlNum =
      new AtomicLong(Config.getAsLong("exporter.bfd.carr_clm_cntl_num_start", -1));
  private static AtomicReference<MBI> mbi =
      new AtomicReference<>(MBI.parse(Config.get("exporter.bfd.mbi_start", "1S00-A00-AA00")));
  private static AtomicReference<HICN> hicn =
      new AtomicReference<>(HICN.parse(Config.get("exporter.bfd.hicn_start", "T00000000A")));
  private final CLIA[] cliaLabNumbers;
  private final long claimCutoff;

  private List<LinkedHashMap<String, String>> carrierLookup;
  CodeMapper conditionCodeMapper;
  CodeMapper medicationCodeMapper;
  CodeMapper drgCodeMapper;
  CodeMapper dmeCodeMapper;
  CodeMapper hcpcsCodeMapper;
  CodeMapper betosCodeMapper;
  private Map<String, RandomCollection<String>> externalCodes;

  private CMSStateCodeMapper locationMapper;
  private StaticFieldConfig staticFieldConfig;

  private static final String BB2_BENE_ID = "BB2_BENE_ID";
  private static final String BB2_PARTD_CONTRACTS = "BB2_PARTD_CONTRACTS";
  private static final String BB2_HIC_ID = "BB2_HIC_ID";
  private static final String BB2_MBI = "BB2_MBI";

  /**
   * Day-Month-Year date format. Note that SimpleDateFormat is not thread safe so we need one
   * per generator thread.
   */
  private static final ThreadLocal<SimpleDateFormat> BB2_DATE_FORMAT = new ThreadLocal<>();

  /**
   * Get a date string in the format DD-MMM-YY from the given time stamp.
   */
  private static String bb2DateFromTimestamp(long time) {
    SimpleDateFormat dateFormat = BB2_DATE_FORMAT.get();
    if (dateFormat == null) {
      dateFormat = new SimpleDateFormat("dd-MMM-yyyy");
      BB2_DATE_FORMAT.set(dateFormat);
    }
    return dateFormat.format(new Date(time));
  }

  /**
   * Create the output folder and files. Write headers to each file.
   */
  private BB2RIFExporter() {
    cliaLabNumbers = initCliaLabNumbers();
    conditionCodeMapper = new CodeMapper("export/condition_code_map.json");
    medicationCodeMapper = new CodeMapper("export/medication_code_map.json");
    drgCodeMapper = new CodeMapper("export/drg_code_map.json");
    dmeCodeMapper = new CodeMapper("export/dme_code_map.json");
    hcpcsCodeMapper = new CodeMapper("export/hcpcs_code_map.json");
    betosCodeMapper = new CodeMapper("export/betos_code_map.json");
    locationMapper = new CMSStateCodeMapper();
    externalCodes = loadExternalCodes();
    try {
      String csv = Utilities.readResourceAndStripBOM("payers/carriers.csv");
      carrierLookup = SimpleCSV.parse(csv);
      staticFieldConfig = new StaticFieldConfig();
      prepareOutputFiles();
      for (String tsvIssue: staticFieldConfig.validateTSV()) {
        System.out.println(tsvIssue);
      }
      SimpleDateFormat format = new SimpleDateFormat("yyyyMMdd");
      format.setTimeZone(TimeZone.getTimeZone("UTC"));
      claimCutoff = format.parse(Config.get("exporter.bfd.cutoff_date", "20140529")).getTime();
    } catch (IOException | ParseException e) {
      // wrap the exception in a runtime exception.
      // the singleton pattern below doesn't work if the constructor can throw
      // and if these do throw ioexceptions there's nothing we can do anyway
      throw new RuntimeException(e);
    }
  }

  private Map<String, RandomCollection<String>> loadExternalCodes() {
    Map<String, RandomCollection<String>> data = new HashMap<String, RandomCollection<String>>();
    try {
      String fileData = Utilities.readResourceAndStripBOM("export/external_codes.csv");
      List<LinkedHashMap<String, String>> csv = SimpleCSV.parse(fileData);
      for (LinkedHashMap<String, String> row : csv) {
        String primary = row.get("primary");
        String external = row.get("external");
        double count = Double.parseDouble(row.get("count"));
        if (!data.containsKey(primary)) {
          data.put(primary, new RandomCollection<String>());
        }
        data.get(primary).add(count, external);
      }
    } catch (Exception e) {
      if (Config.getAsBoolean("exporter.bfd.require_code_maps", true)) {
        throw new MissingResourceException(
            "Unable to read external code file 'external_codes.csv'",
            "BB2RIFExporter", "external_codes.csv");
      } else {
        // For testing, the external codes are not present.
        System.out.println("BB2RIFExporter is running without 'external_codes.csv'");
      }
      return null;
    }
    return data;
  }

  private <E extends Enum<E>> void setExternalCode(Person person,
      Map<E,String> fieldValues, E diagnosisCodeKey,
      E externalCodeKey, E externalVersionKey,
      E externalPOACodeKey, List<String> presentOnAdmission) {
    // set the external code...
    boolean set = setExternalCode(person, fieldValues, diagnosisCodeKey,
        externalCodeKey, externalVersionKey);
    // ... and also set the 'present on admission' flag...
    if (set && externalPOACodeKey != null && presentOnAdmission != null) {
      String primary = fieldValues.get(diagnosisCodeKey);
      if (primary != null) {
        String present = presentOnAdmission.contains(primary) ? "Y" : "U";
        fieldValues.put(externalPOACodeKey, present);
      }
    }
  }

  private <E extends Enum<E>> boolean setExternalCode(Person person,
      Map<E,String> fieldValues, E diagnosisCodeKey,
      E externalCodeKey, E externalVersionKey) {
    String primary = fieldValues.get(diagnosisCodeKey);
    if (primary != null) {
      String prefix = primary.substring(0, 3);
      if (externalCodes != null && externalCodes.containsKey(prefix)) {
        String externalCode = externalCodes.get(prefix).next(person);
        fieldValues.put(externalCodeKey, externalCode);
        fieldValues.put(externalVersionKey, "0");
        return true;
      }
    }
    return false;
  }

  private static CLIA[] initCliaLabNumbers() {
    int numLabs = Config.getAsInteger("exporter.bfd.clia_labs_count",1);
    CLIA[] labNumbers = new CLIA[numLabs];
    CLIA labNumber = CLIA.parse(Config.get("exporter.bfd.clia_labs_start", "00A0000000"));
    for (int i = 0; i < numLabs; i++) {
      labNumbers[i] = labNumber;
      labNumber = labNumber.next();
    }
    return labNumbers;
  }

  /**
   * Create the output folder. Files will be added as needed.
   */
  final void prepareOutputFiles() throws IOException {
    // Initialize output writers
    File output = Exporter.getOutputFolder("bfd", null);
    output.mkdirs();
    Path outputDirectory = output.toPath();

    rifWriters = new RifWriters(outputDirectory);
  }

  /**
   * Export a manifest file that lists all of the other BFD files (except the NPI file
   * which is special).
   * @throws IOException if something goes wrong
   */
  public void exportManifest() throws IOException {
    File output = Exporter.getOutputFolder("bfd", null);
    output.mkdirs();
    StringWriter manifest = new StringWriter();
    manifest.write("<?xml version=\"1.0\" encoding=\"UTF-8\" standalone=\"yes\"?>\n");
    manifest.write("<dataSetManifest xmlns=\"http://cms.hhs.gov/bluebutton/api/schema/ccw-rif/v9\"");
    manifest.write(String.format(" timestamp=\"%s\" ",
             java.time.Instant.now()
                     .atZone(java.time.ZoneId.of("Z"))
                     .truncatedTo(java.time.temporal.ChronoUnit.SECONDS)
                     .toString()));
    manifest.write("sequenceId=\"0\">\n");
    for (Class<?> rifFile: BB2RIFStructure.RIF_FILES) {
      for (RifEntryStatus status: RifEntryStatus.values()) {
        // generics and arrays are weird so need to cast below rather than declare on the array
        Class<? extends Enum> rifEnum = (Class<? extends Enum>) rifFile;
        SynchronizedBBLineWriter writer = rifWriters.getWriter(rifEnum, status);
        if (writer != null) {
          manifest.write(String.format("  <entry name=\"%s\" type=\"%s\"/>\n",
                  writer.getFile().getName(), rifEnum.getSimpleName()));
        }
      }
    }
    manifest.write("</dataSetManifest>");
    Path manifestPath = output.toPath().resolve("manifest.xml");
    Exporter.overwriteFile(manifestPath, manifest.toString());
  }

  /**
   * Export NPI writer with synthetic providers.
   * @throws IOException if something goes horribly wrong.
   */
  public void exportNPIs() throws IOException {
    HashMap<NPI, String> fieldValues = new HashMap<>();
    SynchronizedBBLineWriter rifWriter = rifWriters.getOrCreateWriter(NPI.class,
            RifEntryStatus.INITIAL, "tsv", "\t");

    for (Provider h : Provider.getProviderList()) {

      // filter - exports only those organizations in use
      Table<Integer, String, AtomicInteger> utilization = h.getUtilization();
      int totalEncounters = utilization.column(Provider.ENCOUNTERS).values().stream()
          .mapToInt(ai -> ai.get()).sum();

      if (totalEncounters > 0) {
        // export organization
        fieldValues.clear();
        fieldValues.put(NPI.NPI, h.npi);
        fieldValues.put(NPI.ENTITY_TYPE_CODE, "2");
        fieldValues.put(NPI.EIN, "<UNAVAIL>");
        fieldValues.put(NPI.ORG_NAME, h.name);
        rifWriter.writeValues(fieldValues);

        Map<String, ArrayList<Clinician>> clinicians = h.clinicianMap;
        for (String specialty : clinicians.keySet()) {
          ArrayList<Clinician> docs = clinicians.get(specialty);
          for (Clinician doc : docs) {
            if (doc.getEncounterCount() > 0) {
              // export each doc
              Map<String,Object> attributes = doc.getAttributes();
              fieldValues.clear();
              fieldValues.put(NPI.NPI, doc.npi);
              fieldValues.put(NPI.ENTITY_TYPE_CODE, "1");
              fieldValues.put(NPI.LAST_NAME,
                  attributes.get(Clinician.LAST_NAME).toString());
              fieldValues.put(NPI.FIRST_NAME,
                  attributes.get(Clinician.FIRST_NAME).toString());
              fieldValues.put(NPI.PREFIX,
                  attributes.get(Clinician.NAME_PREFIX).toString());
              fieldValues.put(NPI.CREDENTIALS, "M.D.");
              rifWriter.writeValues(fieldValues);
            }
          }
        }
      }
    }
  }

  /**
   * Export the current values of IDs so subsequent runs can use them as a starting point.
   * @throws IOException if something goes wrong
   */
  public void exportEndState() throws IOException {
    Properties endState = new Properties();
    endState.setProperty("exporter.bfd.bene_id_start", beneId.toString());
    endState.setProperty("exporter.bfd.clm_id_start", claimId.toString());
    endState.setProperty("exporter.bfd.clm_grp_id_start", claimGroupId.toString());
    endState.setProperty("exporter.bfd.pde_id_start", pdeId.toString());
    endState.setProperty("exporter.bfd.mbi_start", mbi.toString());
    endState.setProperty("exporter.bfd.hicn_start", hicn.toString());
    endState.setProperty("exporter.bfd.fi_doc_cntl_num_start", fiDocCntlNum.toString());
    endState.setProperty("exporter.bfd.carr_clm_cntl_num_start", carrClmCntlNum.toString());
    File outputDir = Exporter.getOutputFolder("bfd", null);
    FileOutputStream f = new FileOutputStream(new File(outputDir, "end_state.properties"));
    endState.store(f, "BFD Properties End State");
    f.close();
  }

  /**
   * Export a single person.
   * @param person the person to export
   * @param stopTime end time of simulation
   * @param yearsOfHistory number of years of claims to export
   * @throws IOException if something goes wrong
   */
  public void export(Person person, long stopTime, int yearsOfHistory) throws IOException {
    exportBeneficiary(person, stopTime);
    exportBeneficiaryHistory(person, stopTime);
    long startTime = stopTime - Utilities.convertTime("years", yearsOfHistory);
    exportInpatient(person, startTime, stopTime);
    exportOutpatient(person, startTime, stopTime);
    exportCarrier(person, startTime, stopTime);
    exportPrescription(person, startTime, stopTime);
    exportDME(person, startTime, stopTime);
    exportHome(person, startTime, stopTime);
    exportHospice(person, startTime, stopTime);
    exportSNF(person, startTime, stopTime);
  }

  /**
   * Export a beneficiary details for single person.
   * @param person the person to export
   * @param stopTime end time of simulation
   * @throws IOException if something goes wrong
   */
  private void exportBeneficiary(Person person,
        long stopTime) throws IOException {
    String beneIdStr = Long.toString(BB2RIFExporter.beneId.getAndDecrement());
    person.attributes.put(BB2_BENE_ID, beneIdStr);
    String hicId = BB2RIFExporter.hicn.getAndUpdate((v) -> v.next()).toString();
    person.attributes.put(BB2_HIC_ID, hicId);
    String mbiStr = BB2RIFExporter.mbi.getAndUpdate((v) -> v.next()).toString();
    person.attributes.put(BB2_MBI, mbiStr);
    int yearsOfHistory = Config.getAsInteger("exporter.years_of_history");
    int endYear = Utilities.getYear(stopTime);
    int endMonth = Utilities.getMonth(stopTime);
    long deathDate = -1;
    if (person.attributes.get(Person.DEATHDATE) != null) {
      deathDate = (long)person.attributes.get(Person.DEATHDATE);
      if (deathDate > stopTime) {
        deathDate = -1; // Ignore future death date that may have been set by a module
      } else {
        endYear = Utilities.getYear(deathDate);
        endMonth = Utilities.getMonth(deathDate);
      }
    }

    PartCContractHistory partCContracts = new PartCContractHistory(person,
            deathDate == -1 ? stopTime : deathDate, yearsOfHistory);
    PartDContractHistory partDContracts = new PartDContractHistory(person,
            deathDate == -1 ? stopTime : deathDate, yearsOfHistory);
    person.attributes.put(BB2_PARTD_CONTRACTS, partDContracts); // used in exportPrescription

    RifEntryStatus entryStatus = RifEntryStatus.INITIAL;
    String initialBeneEntitlementReason = null;
    synchronized (rifWriters.getOrCreateWriter(BENEFICIARY.class, entryStatus)) {
      for (int year = endYear - yearsOfHistory; year <= endYear; year++) {
        HashMap<BENEFICIARY, String> fieldValues = new HashMap<>();
        staticFieldConfig.setValues(fieldValues, BENEFICIARY.class, person);
        if (entryStatus != RifEntryStatus.INITIAL) {
          // The first year output is set via staticFieldConfig to "INSERT", subsequent years
          // need to be "UPDATE"
          fieldValues.put(BENEFICIARY.DML_IND, "UPDATE");
        }

        fieldValues.put(BENEFICIARY.RFRNC_YR, String.valueOf(year));
        int monthCount = year == endYear ? endMonth : 12;
        String monthCountStr = String.valueOf(monthCount);
        fieldValues.put(BENEFICIARY.A_MO_CNT, monthCountStr);
        fieldValues.put(BENEFICIARY.B_MO_CNT, monthCountStr);
        fieldValues.put(BENEFICIARY.BUYIN_MO_CNT, monthCountStr);
        int partDMonthsCovered = partDContracts.getCoveredMonthsCount(year);
        fieldValues.put(BENEFICIARY.PLAN_CVRG_MO_CNT, String.valueOf(partDMonthsCovered));
        fieldValues.put(BENEFICIARY.BENE_ID, beneIdStr);
        fieldValues.put(BENEFICIARY.BENE_CRNT_HIC_NUM, hicId);
        fieldValues.put(BENEFICIARY.MBI_NUM, mbiStr);
        fieldValues.put(BENEFICIARY.BENE_SEX_IDENT_CD,
                getBB2SexCode((String)person.attributes.get(Person.GENDER)));
        String zipCode = (String)person.attributes.get(Person.ZIP);
        fieldValues.put(BENEFICIARY.BENE_ZIP_CD, zipCode);
        fieldValues.put(BENEFICIARY.BENE_COUNTY_CD,
                locationMapper.zipToCountyCode(zipCode));
        for (int i = 0; i < monthCount; i++) {
          fieldValues.put(BB2RIFStructure.beneficiaryFipsStateCntyFields[i],
              locationMapper.zipToFipsCountyCode(zipCode));
        }
        fieldValues.put(BENEFICIARY.STATE_CODE,
                locationMapper.getStateCode((String)person.attributes.get(Person.STATE)));
        String raceCode = bb2RaceCode(
                (String)person.attributes.get(Person.ETHNICITY),
                (String)person.attributes.get(Person.RACE));
        fieldValues.put(BENEFICIARY.BENE_RACE_CD, raceCode);
        fieldValues.put(BENEFICIARY.RTI_RACE_CD, raceCode); // TODO: implement RTI alogorithm
        fieldValues.put(BENEFICIARY.BENE_SRNM_NAME,
                (String)person.attributes.get(Person.LAST_NAME));
        String givenName = (String)person.attributes.get(Person.FIRST_NAME);
        fieldValues.put(BENEFICIARY.BENE_GVN_NAME, StringUtils.truncate(givenName, 15));
        long birthdate = (long) person.attributes.get(Person.BIRTHDATE);
        fieldValues.put(BENEFICIARY.BENE_BIRTH_DT, bb2DateFromTimestamp(birthdate));
        fieldValues.put(BENEFICIARY.AGE, String.valueOf(ageAtEndOfYear(birthdate, year)));
        fieldValues.put(BENEFICIARY.BENE_PTA_TRMNTN_CD, "0");
        fieldValues.put(BENEFICIARY.BENE_PTB_TRMNTN_CD, "0");
        if (deathDate != -1) {
          // only add death date for years when it was (presumably) known. E.g. If we are outputting
          // record for 2005 and patient died in 2007 we don't include the death date.
          if (Utilities.getYear(deathDate) <= year) {
            fieldValues.put(BENEFICIARY.DEATH_DT, bb2DateFromTimestamp(deathDate));
            fieldValues.put(BENEFICIARY.BENE_PTA_TRMNTN_CD, "1");
            fieldValues.put(BENEFICIARY.BENE_PTB_TRMNTN_CD, "1");
          }
        }
        boolean medicareAgeThisYear = ageAtEndOfYear(birthdate, year) >= 65;
        boolean esrdThisYear = hasESRD(person, year);
        fieldValues.put(BENEFICIARY.BENE_ESRD_IND, esrdThisYear ? "Y" : "0");
        // "0" = old age, "2" = ESRD
        if (medicareAgeThisYear) {
          fieldValues.put(BENEFICIARY.BENE_ENTLMT_RSN_CURR, "0");
        } else if (esrdThisYear) {
          fieldValues.put(BENEFICIARY.BENE_ENTLMT_RSN_CURR, "2");
        }
        if (initialBeneEntitlementReason == null) {
          initialBeneEntitlementReason = fieldValues.get(BENEFICIARY.BENE_ENTLMT_RSN_CURR);
        }
        if (initialBeneEntitlementReason != null) {
          fieldValues.put(BENEFICIARY.BENE_ENTLMT_RSN_ORIG, initialBeneEntitlementReason);
        }

        for (PartCContractHistory.ContractPeriod period:
                partCContracts.getContractPeriods(year)) {
          PartCContractID partCContractID = period.getContractID();
          if (partCContractID != null) {
            String partCContractIDStr = partCContractID.toString();
            String partCPBPIDStr = period.getPlanBenefitPackageID().toString();
            List<Integer> coveredMonths = period.getCoveredMonths(year);
            for (int i: coveredMonths) {
              fieldValues.put(BB2RIFStructure.beneficiaryPartCContractFields[i - 1],
                      partCContractIDStr);
              fieldValues.put(BB2RIFStructure.beneficiaryPartCPBPFields[i - 1],
                      partCPBPIDStr);
            }
          }
        }

        // TODO: make claim copay match the designated cost sharing code
        String partDCostSharingCode = getPartDCostSharingCode(person);
        int rdsMonthCount = 0;
        for (PartDContractHistory.ContractPeriod period:
                partDContracts.getContractPeriods(year)) {
          PartDContractID partDContractID = period.getContractID();
          String partDDrugSubsidyIndicator =
                  partDContracts.getEmployeePDPIndicator(partDContractID);
          if (partDContractID != null) {
            String partDContractIDStr = partDContractID.toString();
            String partDPBPIDStr = period.getPlanBenefitPackageID().toString();
            List<Integer> coveredMonths = period.getCoveredMonths(year);
            if (partDDrugSubsidyIndicator != null && partDDrugSubsidyIndicator.equals("Y")) {
              rdsMonthCount += coveredMonths.size();
            }
            for (int i: coveredMonths) {
              fieldValues.put(BB2RIFStructure.beneficiaryPartDContractFields[i - 1],
                      partDContractIDStr);
              fieldValues.put(BB2RIFStructure.beneficiaryPartDPBPFields[i - 1],
                      partDPBPIDStr);
              fieldValues.put(BB2RIFStructure.beneficiaryPartDSegmentFields[i - 1], "000");
              fieldValues.put(BB2RIFStructure.beneficiaryPartDCostSharingFields[i - 1],
                      partDCostSharingCode);
              if (partDDrugSubsidyIndicator != null) {
                fieldValues.put(BB2RIFStructure.benficiaryPartDRetireeDrugSubsidyFields[i - 1],
                        partDDrugSubsidyIndicator);
              }
            }
          } else {
            for (int i: period.getCoveredMonths(year)) {
              // Not enrolled this month
              fieldValues.put(BB2RIFStructure.beneficiaryPartDCostSharingFields[i - 1], "00");
            }
          }
        }
        fieldValues.put(BENEFICIARY.RDS_MO_CNT, Integer.toString(rdsMonthCount));

        String dualEligibleStatusCode = getDualEligibilityCode(person, year);
        String medicareStatusCode = getMedicareStatusCode(medicareAgeThisYear, esrdThisYear,
                isBlind(person));
        String buyInIndicator = getEntitlementBuyIn(dualEligibleStatusCode, medicareStatusCode);
        for (int month = 0; month < monthCount; month++) {
          fieldValues.put(BB2RIFStructure.beneficiaryDualEligibleStatusFields[month],
                  dualEligibleStatusCode);
          fieldValues.put(BB2RIFStructure.beneficiaryMedicareStatusFields[month],
                  medicareStatusCode);
          fieldValues.put(BB2RIFStructure.beneficiaryMedicareEntitlementFields[month],
                  buyInIndicator);
        }
        rifWriters.writeValues(BENEFICIARY.class, fieldValues, entryStatus);
        if (year == (endYear - 1)) {
          entryStatus = RifEntryStatus.FINAL;
        } else {
          entryStatus = RifEntryStatus.INTERIM;
        }
      }
    }
  }

  private static String getEntitlementBuyIn(String dualEligibleStatusCode,
          String medicareStatusCode) {
    if (medicareStatusCode.equals("00")) {
      return "0"; // not enrolled
    } else {
      if (dualEligibleStatusCode.equals("NA")) {
        // not dual eligible
        return "3"; // Part A and Part B
      } else {
        // dual eligible
        return "C"; // Part A and Part B state buy-in
      }
    }

  }

  private static String getMedicareStatusCode(boolean medicareAge, boolean esrd, boolean blind) {
    if (medicareAge) {
      if (esrd) {
        return "11";
      } else {
        return "10";
      }
    } else if (blind) {
      if (esrd) {
        return "21";
      } else {
        return "20";
      }
    } else if (esrd) {
      return "31";
    } else {
      return "00"; // Not enrolled
    }
  }

  private static String getPartDCostSharingCode(Person person) {
    double incomeLevel = Double.parseDouble(
            person.attributes.get(Person.INCOME_LEVEL).toString());
    if (incomeLevel >= 1.0) {
      // Beneficiary enrolled in Parts A and/or B, and Part D; no premium or cost sharing subsidy
      return "09";
    } else if (incomeLevel >= 0.6) {
      // Beneficiary enrolled in Parts A and/or B, and Part D; deemed eligible for LIS with 100%
      // premium subsidy and high copayment
      return "03";
    } else if (incomeLevel >= 0.3) {
      // Beneficiary enrolled in Parts A and/or B, and Part D; deemed eligible for LIS with 100%
      // premium subsidy and low copayment
      return "02";
    }
    // Beneficiary enrolled in Parts A and/or B, and Part D; deemed eligible for LIS with 100%
    // premium subsidy and no copayment
    return "01";
  }

  // Income level < 0.3
  private static final RandomCollection<String> incomeBandOneDualCodes = new RandomCollection<>();
  // 0.3 <= Income level < 0.6
  private static final RandomCollection<String> incomeBandTwoDualCodes = new RandomCollection<>();
  // 0.6 <= Income level < 1.0
  private static final RandomCollection<String> incomeBandThreeDualCodes = new RandomCollection<>();

  static {
    // Specified Low-Income Medicare Beneficiary (SLMB)-only
    incomeBandOneDualCodes.add(1.3, "03");
    // SLMB and full Medicaid coverage, including prescription drugs
    incomeBandOneDualCodes.add(0.5, "04");
    // Other dual eligible, but without Medicaid coverage
    incomeBandOneDualCodes.add(0.007, "09");
    // Unknown
    incomeBandOneDualCodes.add(0.05, "99");
    // Not in code book but present in database
    incomeBandOneDualCodes.add(0.04, "AA");
    // Not in code book but present in database
    incomeBandOneDualCodes.add(0.1, "");

    // QMB and full Medicaid coverage, including prescription drugs
    incomeBandTwoDualCodes.add(8.2, "02");
    // Other dual eligible, but without Medicaid coverage
    incomeBandTwoDualCodes.add(0.007, "09");
    // Unknown
    incomeBandTwoDualCodes.add(0.05, "99");
    // Not in code book but present in database
    incomeBandTwoDualCodes.add(0.04, "AA");
    // Not in code book but present in database
    incomeBandTwoDualCodes.add(0.1, "");

    // Qualified Medicare Beneficiary (QMB)-only
    incomeBandThreeDualCodes.add(2.2, "01");
    // Qualifying individuals (QI)
    incomeBandThreeDualCodes.add(0.8, "06");
    // Other dual eligible (not QMB, SLMB, QWDI, or QI) with full Medicaid coverage, including
    // prescription Drugs
    incomeBandThreeDualCodes.add(2.9, "08");
    // Other dual eligible, but without Medicaid coverage
    incomeBandThreeDualCodes.add(0.007, "09");
    // Unknown
    incomeBandThreeDualCodes.add(0.05, "99");
    // Not in code book but present in database
    incomeBandThreeDualCodes.add(0.04, "AA");
    // Not in code book but present in database
    incomeBandThreeDualCodes.add(0.1, "");
  }

  private String getDualEligibilityCode(Person person, int year) {
    // TBD add support for the following additional code (%-age in brackets is observed
    // frequency in CMS data):
    // 00 (15.6%) - Not enrolled in Medicare for the month
    String partDCostSharingCode = getPartDCostSharingCode(person);
    if (partDCostSharingCode.equals("03")) {
      return incomeBandThreeDualCodes.next(person);
    } else if (partDCostSharingCode.equals("02")) {
      return incomeBandTwoDualCodes.next(person);
    } else if (partDCostSharingCode.equals("01")) {
      return incomeBandOneDualCodes.next(person);
    } else if (hasESRD(person, year) || isBlind(person)) {
      return "05"; // (0.001%) Qualified Disabled Working Individual (QDWI)
    } else {
      return "NA"; // (68.3%) Non-Medicaid
    }
  }

  private String getBB2SexCode(String sex) {
    switch (sex) {
      case "M":
        return "1";
      case "F":
        return "2";
      default:
        return "0";
    }
  }

  private static final Comparator<Entry> ENTRY_SORTER = new Comparator<Entry>() {
    @Override
    public int compare(Entry o1, Entry o2) {
      return (int)(o2.start - o1.start);
    }
  };

  /**
   * This returns the list of active diagnoses, sorted by most recent first
   * and oldest last.
   * @param person patient with the diagnoses.
   * @return the list of active diagnoses, sorted by most recent first and oldest last.
   */
  private List<String> getDiagnosesCodes(Person person, long time) {
    // Collect the active diagnoses at the given time,
    // keeping only those diagnoses that are mappable.
    List<Entry> diagnoses = new ArrayList<Entry>();
    for (HealthRecord.Encounter encounter : person.record.encounters) {
      if (encounter.start <= time) {
        for (Entry dx : encounter.conditions) {
          if (dx.start <= time && (dx.stop == 0L || dx.stop > time)) {
            if (conditionCodeMapper.canMap(dx.codes.get(0).code)) {
              String mapped = conditionCodeMapper.map(dx.codes.get(0).code, person, true);
              // Temporarily add the mapped code... we'll remove it later.
              Code mappedCode = new Code("ICD10", mapped, dx.codes.get(0).display);
              dx.codes.add(mappedCode);
              diagnoses.add(dx);
            }
          }
        }
      }
    }
    // Sort them by date and then return only the mapped codes (not the entire Entry).
    diagnoses.sort(ENTRY_SORTER);
    List<String> mappedDiagnosisCodes = new ArrayList<String>();
    for (Entry dx : diagnoses) {
      mappedDiagnosisCodes.add(dx.codes.remove(dx.codes.size() - 1).code);
    }
    return mappedDiagnosisCodes;
  }

  /**
   * Determines whether the person has end stage renal disease at the end of the supplied year.
   * @param person the person
   * @param year the year
   * @return true if has ESRD, false otherwise
   */
  private boolean hasESRD(Person person, int year) {
    long timestamp = Utilities.convertCalendarYearsToTime(year + 1); // +1 for end of year
    List<String> mappedDiagnosisCodes = getDiagnosesCodes(person, timestamp);
    return mappedDiagnosisCodes.contains("N18.6");
  }

  private boolean isBlind(Person person) {
    return person.attributes.containsKey(Person.BLINDNESS)
            && person.attributes.get(Person.BLINDNESS).equals(true);
  }

  /**
   * Export a beneficiary history for single person. Assumes exportBeneficiary
   * was called first to set up various ID on person
   * @param person the person to export
   * @param stopTime end time of simulation
   * @throws IOException if something goes wrong
   */
  private void exportBeneficiaryHistory(Person person,
        long stopTime) throws IOException {
    HashMap<BENEFICIARY_HISTORY, String> fieldValues = new HashMap<>();

    staticFieldConfig.setValues(fieldValues, BENEFICIARY_HISTORY.class, person);

    String beneIdStr = (String)person.attributes.get(BB2_BENE_ID);
    fieldValues.put(BENEFICIARY_HISTORY.BENE_ID, beneIdStr);
    String hicId = (String)person.attributes.get(BB2_HIC_ID);
    fieldValues.put(BENEFICIARY_HISTORY.BENE_CRNT_HIC_NUM, hicId);
    String mbiStr = (String)person.attributes.get(BB2_MBI);
    fieldValues.put(BENEFICIARY_HISTORY.MBI_NUM, mbiStr);
    fieldValues.put(BENEFICIARY_HISTORY.BENE_SEX_IDENT_CD,
            getBB2SexCode((String)person.attributes.get(Person.GENDER)));
    long birthdate = (long) person.attributes.get(Person.BIRTHDATE);
    fieldValues.put(BENEFICIARY_HISTORY.BENE_BIRTH_DT, bb2DateFromTimestamp(birthdate));
    String zipCode = (String)person.attributes.get(Person.ZIP);
    fieldValues.put(BENEFICIARY_HISTORY.BENE_COUNTY_CD,
            locationMapper.zipToCountyCode(zipCode));
    fieldValues.put(BENEFICIARY_HISTORY.STATE_CODE,
            locationMapper.getStateCode((String)person.attributes.get(Person.STATE)));
    fieldValues.put(BENEFICIARY_HISTORY.BENE_ZIP_CD,
            (String)person.attributes.get(Person.ZIP));
    fieldValues.put(BENEFICIARY_HISTORY.BENE_RACE_CD,
            bb2RaceCode(
                    (String)person.attributes.get(Person.ETHNICITY),
                    (String)person.attributes.get(Person.RACE)));
    fieldValues.put(BENEFICIARY_HISTORY.BENE_SRNM_NAME,
            (String)person.attributes.get(Person.LAST_NAME));
    fieldValues.put(BENEFICIARY_HISTORY.BENE_GVN_NAME,
            (String)person.attributes.get(Person.FIRST_NAME));
    String terminationCode = "0";
    if (person.attributes.get(Person.DEATHDATE) != null) {
      long deathDate = (long)person.attributes.get(Person.DEATHDATE);
      if (deathDate <= stopTime) {
        terminationCode = "1"; // Ignore future death date that may have been set by a module
      }
    }
    fieldValues.put(BENEFICIARY_HISTORY.BENE_PTA_TRMNTN_CD, terminationCode);
    fieldValues.put(BENEFICIARY_HISTORY.BENE_PTB_TRMNTN_CD, terminationCode);
    int year = Utilities.getYear(stopTime);
    boolean medicareAge = ageAtEndOfYear(birthdate, year) >= 65;
    boolean esrd = hasESRD(person, year);
    fieldValues.put(BENEFICIARY_HISTORY.BENE_ESRD_IND, esrd ? "Y" : "0");
    // "0" = old age, "2" = ESRD
    if (medicareAge) {
      fieldValues.put(BENEFICIARY_HISTORY.BENE_ENTLMT_RSN_CURR, "0");
    } else if (esrd) {
      fieldValues.put(BENEFICIARY_HISTORY.BENE_ENTLMT_RSN_CURR, "2");
    }
    String initialBeneEntitlementReason = fieldValues.get(BENEFICIARY_HISTORY.BENE_ENTLMT_RSN_CURR);
    if (initialBeneEntitlementReason != null) {
      fieldValues.put(BENEFICIARY_HISTORY.BENE_ENTLMT_RSN_ORIG, initialBeneEntitlementReason);
    }
    rifWriters.writeValues(BENEFICIARY_HISTORY.class, fieldValues);
  }

  /**
   * Calculate the age of a person at the end of the given year.
   * @param birthdate a person's birthdate specified as number of milliseconds since the epoch
   * @param year the year
   * @return the person's age
   */
  private static int ageAtEndOfYear(long birthdate, int year) {
    return year - Utilities.getYear(birthdate);
  }

  /**
   * Export outpatient claims details for a single person.
   * @param person the person to export
   * @param startTime earliest claim date to export
   * @param stopTime end time of simulation
   * @throws IOException if something goes wrong
   */
  private void exportOutpatient(Person person, long startTime, long stopTime)
        throws IOException {
    HashMap<OUTPATIENT, String> fieldValues = new HashMap<>();

    for (HealthRecord.Encounter encounter : person.record.encounters) {
      if (encounter.stop < startTime || encounter.stop < claimCutoff) {
        continue;
      }
      boolean isVirtual = encounter.type.equals(EncounterType.VIRTUAL.toString());
      boolean isVirtualOutpatient = isVirtual
<<<<<<< HEAD
          && (ProviderType.HOSPITAL == encounter.provider.type);
=======
              && (ProviderType.HOSPITAL == encounter.provider.type);
>>>>>>> eac0b574
      boolean isAmbulatory = encounter.type.equals(EncounterType.AMBULATORY.toString());
      boolean isOutpatient = encounter.type.equals(EncounterType.OUTPATIENT.toString());
      boolean isUrgent = encounter.type.equals(EncounterType.URGENTCARE.toString());
      boolean isPrimary = (ProviderType.PRIMARY == encounter.provider.type);
      // IHS facilities have valid 6 digit id, IHS centers don't
      boolean isIHSCenter = (ProviderType.IHS == encounter.provider.type)
              && encounter.provider.id.length() != 6;
      boolean isVA = (ProviderType.VETERAN == encounter.provider.type);

      if (isVA || isIHSCenter || isPrimary || isUrgent) {
        continue;
      }
      if (!isAmbulatory && !isOutpatient && !isVirtualOutpatient) {
        continue;
      }

      long claimId = BB2RIFExporter.claimId.getAndDecrement();
      int claimGroupId = BB2RIFExporter.claimGroupId.getAndDecrement();
      long fiDocId = BB2RIFExporter.fiDocCntlNum.getAndDecrement();

      staticFieldConfig.setValues(fieldValues, OUTPATIENT.class, person);

      // The REQUIRED fields
      fieldValues.put(OUTPATIENT.BENE_ID, (String) person.attributes.get(BB2_BENE_ID));
      fieldValues.put(OUTPATIENT.CLM_ID, "" + claimId);
      fieldValues.put(OUTPATIENT.CLM_GRP_ID, "" + claimGroupId);
      fieldValues.put(OUTPATIENT.FI_DOC_CLM_CNTL_NUM, "" + fiDocId);
      fieldValues.put(OUTPATIENT.CLM_FROM_DT, bb2DateFromTimestamp(encounter.start));
      fieldValues.put(OUTPATIENT.CLM_THRU_DT, bb2DateFromTimestamp(encounter.stop));
      fieldValues.put(OUTPATIENT.NCH_WKLY_PROC_DT,
              bb2DateFromTimestamp(ExportHelper.nextFriday(encounter.stop)));
      fieldValues.put(OUTPATIENT.PRVDR_NUM, encounter.provider.id);
      fieldValues.put(OUTPATIENT.AT_PHYSN_NPI, encounter.clinician.npi);
      fieldValues.put(OUTPATIENT.RNDRNG_PHYSN_NPI, encounter.clinician.npi);
      fieldValues.put(OUTPATIENT.ORG_NPI_NUM, encounter.provider.npi);
      fieldValues.put(OUTPATIENT.OP_PHYSN_NPI, encounter.clinician.npi);
      fieldValues.put(OUTPATIENT.CLM_PMT_AMT, String.format("%.2f",
              encounter.claim.getTotalClaimCost()));
      if (encounter.claim.plan.getPayer()
          == PayerManager.getGovernmentPayer(PayerManager.MEDICARE)) {
        fieldValues.put(OUTPATIENT.NCH_PRMRY_PYR_CLM_PD_AMT, "0");
      } else {
        fieldValues.put(OUTPATIENT.NCH_PRMRY_PYR_CLM_PD_AMT,
                String.format("%.2f", encounter.claim.getCoveredCost()));
      }
      fieldValues.put(OUTPATIENT.PRVDR_STATE_CD,
              locationMapper.getStateCode(encounter.provider.state));
      // PTNT_DSCHRG_STUS_CD: 1=home, 2=transfer, 3=SNF, 20=died, 30=still here
      String field = null;
      if (encounter.ended) {
        field = "1";
      } else {
        field = "30"; // the patient is still here
      }
      if (!person.alive(encounter.stop)) {
        field = "20"; // the patient died before the encounter ended
      }
      fieldValues.put(OUTPATIENT.PTNT_DSCHRG_STUS_CD, field);
      fieldValues.put(OUTPATIENT.CLM_TOT_CHRG_AMT,
              String.format("%.2f", encounter.claim.getTotalClaimCost()));
      fieldValues.put(OUTPATIENT.CLM_OP_PRVDR_PMT_AMT,
              String.format("%.2f", encounter.claim.getTotalClaimCost()));
      fieldValues.put(OUTPATIENT.REV_CNTR_TOT_CHRG_AMT,
              String.format("%.2f", encounter.claim.getCoveredCost()));
      fieldValues.put(OUTPATIENT.REV_CNTR_NCVRD_CHRG_AMT,
              String.format("%.2f", encounter.claim.getPatientCost()));
      fieldValues.put(OUTPATIENT.NCH_BENE_PTB_DDCTBL_AMT,
              String.format("%.2f", encounter.claim.getDeductiblePaid()));
      fieldValues.put(OUTPATIENT.REV_CNTR_CASH_DDCTBL_AMT,
              String.format("%.2f", encounter.claim.getDeductiblePaid()));
      fieldValues.put(OUTPATIENT.REV_CNTR_COINSRNC_WGE_ADJSTD_C,
              String.format("%.2f", encounter.claim.getCoinsurancePaid()));
      fieldValues.put(OUTPATIENT.REV_CNTR_PMT_AMT_AMT,
              String.format("%.2f", encounter.claim.getTotalClaimCost()));
      fieldValues.put(OUTPATIENT.REV_CNTR_PRVDR_PMT_AMT,
              String.format("%.2f", encounter.claim.getTotalClaimCost()));
      fieldValues.put(OUTPATIENT.REV_CNTR_PTNT_RSPNSBLTY_PMT,
              String.format("%.2f",
                      encounter.claim.getDeductiblePaid()
                              .add(encounter.claim.getCoinsurancePaid())));
      fieldValues.put(OUTPATIENT.REV_CNTR_RDCD_COINSRNC_AMT,
              String.format("%.2f", encounter.claim.getCoinsurancePaid()));

      String icdReasonCode = null;
      if (encounter.reason != null) {
        // If the encounter has a recorded reason, enter the mapped
        // values into the principle diagnoses code.
        if (conditionCodeMapper.canMap(encounter.reason.code)) {
          icdReasonCode = conditionCodeMapper.map(encounter.reason.code, person, true);
          fieldValues.put(OUTPATIENT.PRNCPAL_DGNS_CD, icdReasonCode);
        }
      }

      // Use the active condition diagnoses to enter mapped values
      // into the diagnoses codes.
      List<String> mappedDiagnosisCodes = getDiagnosesCodes(person, encounter.stop);
      boolean noDiagnoses = mappedDiagnosisCodes.isEmpty();
      if (!noDiagnoses) {
        int smallest = Math.min(mappedDiagnosisCodes.size(),
                BB2RIFStructure.outpatientDxFields.length);
        for (int i = 0; i < smallest; i++) {
          OUTPATIENT[] dxField = BB2RIFStructure.outpatientDxFields[i];
          fieldValues.put(dxField[0], mappedDiagnosisCodes.get(i));
          fieldValues.put(dxField[1], "0"); // 0=ICD10
        }
        if (!fieldValues.containsKey(OUTPATIENT.PRNCPAL_DGNS_CD)) {
          fieldValues.put(OUTPATIENT.PRNCPAL_DGNS_CD, mappedDiagnosisCodes.get(0));
        }
      }

      // Check for external code...
      setExternalCode(person, fieldValues,
          OUTPATIENT.PRNCPAL_DGNS_CD, OUTPATIENT.ICD_DGNS_E_CD1, OUTPATIENT.ICD_DGNS_E_VRSN_CD1);
      setExternalCode(person, fieldValues,
          OUTPATIENT.PRNCPAL_DGNS_CD, OUTPATIENT.FST_DGNS_E_CD, OUTPATIENT.FST_DGNS_E_VRSN_CD);

      // Use the procedures in this encounter to enter mapped values
      boolean noProcedures = false;
      if (!encounter.procedures.isEmpty()) {
        List<HealthRecord.Procedure> mappableProcedures = new ArrayList<>();
        List<String> mappedProcedureCodes = new ArrayList<>();
        for (HealthRecord.Procedure procedure : encounter.procedures) {
          for (HealthRecord.Code code : procedure.codes) {
            if (conditionCodeMapper.canMap(code.code)) {
              mappableProcedures.add(procedure);
              mappedProcedureCodes.add(conditionCodeMapper.map(code.code, person, true));
              break; // take the first mappable code for each procedure
            }
          }
        }
        if (!mappableProcedures.isEmpty()) {
          int smallest = Math.min(mappableProcedures.size(),
                  BB2RIFStructure.outpatientPxFields.length);
          for (int i = 0; i < smallest; i++) {
            OUTPATIENT[] pxField = BB2RIFStructure.outpatientPxFields[i];
            fieldValues.put(pxField[0], mappedProcedureCodes.get(i));
            fieldValues.put(pxField[1], "0"); // 0=ICD10
            fieldValues.put(pxField[2], bb2DateFromTimestamp(mappableProcedures.get(i).start));
          }
        } else {
          noProcedures = true;
        }
      }
      if (icdReasonCode == null && noDiagnoses && noProcedures) {
        continue; // skip this encounter
      }
      String revCenter = fieldValues.get(OUTPATIENT.REV_CNTR);
      if (isVirtual) {
        revCenter = person.randBoolean() ? "0780" : "0789";
        fieldValues.put(OUTPATIENT.REV_CNTR, revCenter);
      }

      synchronized (rifWriters.getOrCreateWriter(OUTPATIENT.class)) {
        int claimLine = 1;
        for (ClaimEntry lineItem : encounter.claim.items) {
          String hcpcsCode = null;
          if (lineItem.entry instanceof HealthRecord.Procedure) {
            for (HealthRecord.Code code : lineItem.entry.codes) {
              if (hcpcsCodeMapper.canMap(code.code)) {
                hcpcsCode = hcpcsCodeMapper.map(code.code, person, true);
                break; // take the first mappable code for each procedure
              }
            }
            fieldValues.put(OUTPATIENT.REV_CNTR, revCenter);
            fieldValues.remove(OUTPATIENT.REV_CNTR_IDE_NDC_UPC_NUM);
            fieldValues.remove(OUTPATIENT.REV_CNTR_NDC_QTY);
            fieldValues.remove(OUTPATIENT.REV_CNTR_NDC_QTY_QLFR_CD);
          } else if (lineItem.entry instanceof HealthRecord.Medication) {
            HealthRecord.Medication med = (HealthRecord.Medication) lineItem.entry;
            if (med.administration) {
              hcpcsCode = "T1502";  // Administration of medication
              fieldValues.put(OUTPATIENT.REV_CNTR, "0636"); // Drugs requiring specific id
              String ndcCode = medicationCodeMapper.map(med.codes.get(0).code, person);
              fieldValues.put(OUTPATIENT.REV_CNTR_IDE_NDC_UPC_NUM, ndcCode);
              fieldValues.put(OUTPATIENT.REV_CNTR_NDC_QTY, "1"); // 1 Unit
              fieldValues.put(OUTPATIENT.REV_CNTR_NDC_QTY_QLFR_CD, "UN"); // Unit
            }
          }
          if (hcpcsCode == null) {
            continue;
          }

          fieldValues.put(OUTPATIENT.CLM_LINE_NUM, Integer.toString(claimLine++));
          fieldValues.put(OUTPATIENT.REV_CNTR_DT, bb2DateFromTimestamp(lineItem.entry.start));
          fieldValues.put(OUTPATIENT.HCPCS_CD, hcpcsCode);
          fieldValues.put(OUTPATIENT.REV_CNTR_RATE_AMT,
              String.format("%.2f", (lineItem.cost)));
          fieldValues.put(OUTPATIENT.REV_CNTR_PMT_AMT_AMT,
<<<<<<< HEAD
              String.format("%.2f", lineItem.coinsurancePaidByPayer + lineItem.paidByPayer));
          fieldValues.put(OUTPATIENT.REV_CNTR_TOT_CHRG_AMT,
              String.format("%.2f", lineItem.cost));
          fieldValues.put(OUTPATIENT.REV_CNTR_NCVRD_CHRG_AMT,
              String.format("%.2f", lineItem.copay + lineItem.paidByDeductible
              + lineItem.paidByPatient));
=======
              String.format("%.2f", lineItem.coinsurance.add(lineItem.payer)));
          fieldValues.put(OUTPATIENT.REV_CNTR_TOT_CHRG_AMT,
              String.format("%.2f", lineItem.cost));
          fieldValues.put(OUTPATIENT.REV_CNTR_NCVRD_CHRG_AMT,
              String.format("%.2f", lineItem.copay.add(lineItem.deductible).add(lineItem.pocket)));
>>>>>>> eac0b574
          rifWriters.writeValues(OUTPATIENT.class, fieldValues);
        }

        if (claimLine == 1) {
          // If claimLine still equals 1, then no line items were successfully added.
          // Add a single top-level entry.
          fieldValues.put(OUTPATIENT.CLM_LINE_NUM, Integer.toString(claimLine));
          fieldValues.put(OUTPATIENT.REV_CNTR_DT, bb2DateFromTimestamp(encounter.start));
          // 99241: "Office consultation for a new or established patient"
          fieldValues.put(OUTPATIENT.HCPCS_CD, "99241");
          rifWriters.writeValues(OUTPATIENT.class, fieldValues);
        }
      }
    }
  }

  /**
   * Export inpatient claims details for a single person.
   * @param person the person to export
   * @param startTime earliest claim date to export
   * @param stopTime end time of simulation
   * @throws IOException if something goes wrong
   */
  private void exportInpatient(Person person, long startTime, long stopTime)
        throws IOException {
    HashMap<INPATIENT, String> fieldValues = new HashMap<>();

    boolean previousEmergency = false;

    for (HealthRecord.Encounter encounter : person.record.encounters) {
      if (encounter.stop < startTime || encounter.stop < claimCutoff) {
        continue;
      }
      boolean isInpatient = encounter.type.equals(EncounterType.INPATIENT.toString());
      boolean isEmergency = encounter.type.equals(EncounterType.EMERGENCY.toString());
      boolean isVA = (ProviderType.VETERAN == encounter.provider.type);
      // IHS facilities have valid 6 digit id, IHS centers don't
      boolean isIHSCenter = (ProviderType.IHS == encounter.provider.type)
              && encounter.provider.id.length() != 6;
      if (isVA || isIHSCenter || !(isInpatient || isEmergency)) {
        previousEmergency = false;
        continue;
      }

      long claimId = BB2RIFExporter.claimId.getAndDecrement();
      int claimGroupId = BB2RIFExporter.claimGroupId.getAndDecrement();
      long fiDocId = BB2RIFExporter.fiDocCntlNum.getAndDecrement();

      fieldValues.clear();
      staticFieldConfig.setValues(fieldValues, INPATIENT.class, person);

      // The REQUIRED fields
      fieldValues.put(INPATIENT.BENE_ID, (String) person.attributes.get(BB2_BENE_ID));
      fieldValues.put(INPATIENT.CLM_ID, "" + claimId);
      fieldValues.put(INPATIENT.CLM_GRP_ID, "" + claimGroupId);
      fieldValues.put(INPATIENT.FI_DOC_CLM_CNTL_NUM, "" + fiDocId);
      fieldValues.put(INPATIENT.CLM_FROM_DT, bb2DateFromTimestamp(encounter.start));
      fieldValues.put(INPATIENT.CLM_ADMSN_DT, bb2DateFromTimestamp(encounter.start));
      fieldValues.put(INPATIENT.CLM_THRU_DT, bb2DateFromTimestamp(encounter.stop));
      fieldValues.put(INPATIENT.NCH_BENE_DSCHRG_DT, bb2DateFromTimestamp(encounter.stop));
      fieldValues.put(INPATIENT.NCH_WKLY_PROC_DT,
              bb2DateFromTimestamp(ExportHelper.nextFriday(encounter.stop)));
      fieldValues.put(INPATIENT.PRVDR_NUM, encounter.provider.id);
      fieldValues.put(INPATIENT.AT_PHYSN_NPI, encounter.clinician.npi);
      fieldValues.put(INPATIENT.ORG_NPI_NUM, encounter.provider.npi);
      fieldValues.put(INPATIENT.OP_PHYSN_NPI, encounter.clinician.npi);
      fieldValues.put(INPATIENT.CLM_PMT_AMT,
              String.format("%.2f", encounter.claim.getTotalClaimCost()));
      if (encounter.claim.plan.getPayer()
          == PayerManager.getGovernmentPayer(PayerManager.MEDICARE)) {
        fieldValues.put(INPATIENT.NCH_PRMRY_PYR_CLM_PD_AMT, "0");
      } else {
        fieldValues.put(INPATIENT.NCH_PRMRY_PYR_CLM_PD_AMT,
                String.format("%.2f", encounter.claim.getCoveredCost()));
      }
      fieldValues.put(INPATIENT.PRVDR_STATE_CD,
              locationMapper.getStateCode(encounter.provider.state));
      // PTNT_DSCHRG_STUS_CD: 1=home, 2=transfer, 3=SNF, 20=died, 30=still here
      String field = null;
      String patientStatus = null;
      if (encounter.ended) {
        field = "1"; // TODO 2=transfer if the next encounter is also inpatient
        patientStatus = "A"; // discharged
      } else {
        field = "30"; // the patient is still here
        patientStatus = "C"; // still a patient
      }
      if (!person.alive(encounter.stop)) {
        field = "20"; // the patient died before the encounter ended
        patientStatus = "B"; // died
      }
      fieldValues.put(INPATIENT.PTNT_DSCHRG_STUS_CD, field);
      fieldValues.put(INPATIENT.NCH_PTNT_STATUS_IND_CD, patientStatus);
      fieldValues.put(INPATIENT.CLM_TOT_CHRG_AMT,
              String.format("%.2f", encounter.claim.getTotalClaimCost()));
      if (isEmergency) {
        field = "1"; // emergency
        fieldValues.put(INPATIENT.REV_CNTR, "0450"); // emergency
      } else if (previousEmergency) {
        field = "2"; // urgent
      } else {
        field = "3"; // elective
      }
      fieldValues.put(INPATIENT.CLM_IP_ADMSN_TYPE_CD, field);
      fieldValues.put(INPATIENT.NCH_BENE_IP_DDCTBL_AMT,
          String.format("%.2f", encounter.claim.getDeductiblePaid()));
      fieldValues.put(INPATIENT.NCH_BENE_PTA_COINSRNC_LBLTY_AM,
          String.format("%.2f", encounter.claim.getCoinsurancePaid()));
      fieldValues.put(INPATIENT.NCH_IP_NCVRD_CHRG_AMT,
          String.format("%.2f", encounter.claim.getPatientCost()));
      fieldValues.put(INPATIENT.NCH_IP_TOT_DDCTN_AMT,
          String.format("%.2f", encounter.claim.getPatientCost()));
      int days = (int) ((encounter.stop - encounter.start) / (1000 * 60 * 60 * 24));
      fieldValues.put(INPATIENT.CLM_UTLZTN_DAY_CNT, "" + days);
      if (days > 60) {
        field = "" + (days - 60);
      } else {
        field = "0";
      }
      fieldValues.put(INPATIENT.BENE_TOT_COINSRNC_DAYS_CNT, field);
      if (days > 60) {
        field = "1"; // days outlier
      } else if (encounter.claim.getTotalClaimCost().compareTo(BigDecimal.valueOf(100_000)) > 0) {
        field = "2"; // cost outlier
      } else {
        field = "0"; // no outlier
      }
      fieldValues.put(INPATIENT.CLM_DRG_OUTLIER_STAY_CD, field);
      fieldValues.put(INPATIENT.REV_CNTR_TOT_CHRG_AMT,
          String.format("%.2f", encounter.claim.getCoveredCost()));
      fieldValues.put(INPATIENT.REV_CNTR_NCVRD_CHRG_AMT,
          String.format("%.2f", encounter.claim.getPatientCost()));

      // OPTIONAL FIELDS
      fieldValues.put(INPATIENT.RNDRNG_PHYSN_NPI, encounter.clinician.npi);

      String icdReasonCode = null;
      if (encounter.reason != null) {
        // If the encounter has a recorded reason, enter the mapped
        // values into the principle diagnoses code.
        if (conditionCodeMapper.canMap(encounter.reason.code)) {
          icdReasonCode = conditionCodeMapper.map(encounter.reason.code, person, true);
          fieldValues.put(INPATIENT.PRNCPAL_DGNS_CD, icdReasonCode);
          fieldValues.put(INPATIENT.ADMTG_DGNS_CD, icdReasonCode);
        }
      }
      // Use the active condition diagnoses to enter mapped values
      // into the diagnoses codes.
      List<String> presentOnAdmission = getDiagnosesCodes(person, encounter.start);
      List<String> mappedDiagnosisCodes = getDiagnosesCodes(person, encounter.stop);
      boolean noDiagnoses = mappedDiagnosisCodes.isEmpty();
      if (!noDiagnoses) {
        int smallest = Math.min(mappedDiagnosisCodes.size(),
                BB2RIFStructure.inpatientDxFields.length);
        for (int i = 0; i < smallest; i++) {
          INPATIENT[] dxField = BB2RIFStructure.inpatientDxFields[i];
          String dxCode = mappedDiagnosisCodes.get(i);
          fieldValues.put(dxField[0], dxCode);
          fieldValues.put(dxField[1], "0"); // 0=ICD10
          String present = presentOnAdmission.contains(dxCode) ? "Y" : "N";
          fieldValues.put(dxField[2], present);
        }
        if (!fieldValues.containsKey(INPATIENT.PRNCPAL_DGNS_CD)) {
          fieldValues.put(INPATIENT.PRNCPAL_DGNS_CD, mappedDiagnosisCodes.get(0));
        }
      }

      if (fieldValues.containsKey(INPATIENT.PRNCPAL_DGNS_CD)) {
        String icdCode = fieldValues.get(INPATIENT.PRNCPAL_DGNS_CD);
        // Add a DRG code, if applicable
        if (drgCodeMapper.canMap(icdCode)) {
          fieldValues.put(INPATIENT.CLM_DRG_CD, drgCodeMapper.map(icdCode, person));
        }
        // Check for external code...
        setExternalCode(person, fieldValues,
            INPATIENT.PRNCPAL_DGNS_CD, INPATIENT.ICD_DGNS_E_CD1, INPATIENT.ICD_DGNS_E_VRSN_CD1,
            INPATIENT.CLM_E_POA_IND_SW1, presentOnAdmission);
        setExternalCode(person, fieldValues,
            INPATIENT.PRNCPAL_DGNS_CD, INPATIENT.FST_DGNS_E_CD, INPATIENT.FST_DGNS_E_VRSN_CD);
      }

      // Use the procedures in this encounter to enter mapped values
      boolean noProcedures = false;
      if (!encounter.procedures.isEmpty()) {
        List<HealthRecord.Procedure> mappableProcedures = new ArrayList<>();
        List<String> mappedProcedureCodes = new ArrayList<>();
        for (HealthRecord.Procedure procedure : encounter.procedures) {
          for (HealthRecord.Code code : procedure.codes) {
            if (conditionCodeMapper.canMap(code.code)) {
              mappableProcedures.add(procedure);
              mappedProcedureCodes.add(conditionCodeMapper.map(code.code, person, true));
              break; // take the first mappable code for each procedure
            }
          }
        }
        if (!mappableProcedures.isEmpty()) {
          int smallest = Math.min(mappableProcedures.size(),
                  BB2RIFStructure.inpatientPxFields.length);
          for (int i = 0; i < smallest; i++) {
            INPATIENT[] pxField = BB2RIFStructure.inpatientPxFields[i];
            fieldValues.put(pxField[0], mappedProcedureCodes.get(i));
            fieldValues.put(pxField[1], "0"); // 0=ICD10
            fieldValues.put(pxField[2], bb2DateFromTimestamp(mappableProcedures.get(i).start));
          }
        } else {
          noProcedures = true;
        }
      }
      if (icdReasonCode == null && noDiagnoses && noProcedures) {
        continue; // skip this encounter
      }
      previousEmergency = isEmergency;
      String revCenter = fieldValues.get(INPATIENT.REV_CNTR);

      synchronized (rifWriters.getOrCreateWriter(INPATIENT.class)) {
        int claimLine = 1;
        for (ClaimEntry lineItem : encounter.claim.items) {
          String hcpcsCode = null;
          if (lineItem.entry instanceof HealthRecord.Procedure) {
            for (HealthRecord.Code code : lineItem.entry.codes) {
              if (hcpcsCodeMapper.canMap(code.code)) {
                hcpcsCode = hcpcsCodeMapper.map(code.code, person, true);
                break; // take the first mappable code for each procedure
              }
            }
            fieldValues.put(INPATIENT.REV_CNTR, revCenter);
            fieldValues.remove(INPATIENT.REV_CNTR_NDC_QTY);
            fieldValues.remove(INPATIENT.REV_CNTR_NDC_QTY_QLFR_CD);
          } else if (lineItem.entry instanceof HealthRecord.Medication) {
            HealthRecord.Medication med = (HealthRecord.Medication) lineItem.entry;
            if (med.administration) {
              hcpcsCode = "T1502";  // Administration of medication
              fieldValues.put(INPATIENT.REV_CNTR, "0250"); // Pharmacy-general classification
              fieldValues.put(INPATIENT.REV_CNTR_NDC_QTY, "1"); // 1 Unit
              fieldValues.put(INPATIENT.REV_CNTR_NDC_QTY_QLFR_CD, "UN"); // Unit
            }
          }
          if (hcpcsCode == null) {
            continue;
          }

          fieldValues.put(INPATIENT.CLM_LINE_NUM, Integer.toString(claimLine++));
          fieldValues.put(INPATIENT.HCPCS_CD, hcpcsCode);
          fieldValues.put(INPATIENT.REV_CNTR_UNIT_CNT, "" + Integer.max(1, days));
          BigDecimal rate = lineItem.cost.divide(
                  BigDecimal.valueOf(Integer.max(1, days)), RoundingMode.HALF_EVEN)
                  .setScale(2, RoundingMode.HALF_EVEN);
          fieldValues.put(INPATIENT.REV_CNTR_RATE_AMT,
              String.format("%.2f", rate));
          fieldValues.put(INPATIENT.REV_CNTR_TOT_CHRG_AMT,
              String.format("%.2f", lineItem.cost));
          fieldValues.put(INPATIENT.REV_CNTR_NCVRD_CHRG_AMT,
<<<<<<< HEAD
              String.format("%.2f", lineItem.copay + lineItem.paidByDeductible
              + lineItem.paidByPatient));
          if (lineItem.paidByPatient == 0 && lineItem.paidByDeductible == 0) {
            // Not subject to deductible or coinsurance
            fieldValues.put(INPATIENT.REV_CNTR_DDCTBL_COINSRNC_CD, "3");
          } else if (lineItem.paidByPatient > 0 && lineItem.paidByDeductible > 0) {
            // Subject to deductible and coinsurance
            fieldValues.put(INPATIENT.REV_CNTR_DDCTBL_COINSRNC_CD, "0");
          } else if (lineItem.paidByPatient == 0) {
=======
              String.format("%.2f", lineItem.copay.add(lineItem.deductible).add(lineItem.pocket)));
          if (lineItem.pocket.compareTo(Claim.ZERO_CENTS) == 0
                  && lineItem.deductible.compareTo(Claim.ZERO_CENTS) == 0) {
            // Not subject to deductible or coinsurance
            fieldValues.put(INPATIENT.REV_CNTR_DDCTBL_COINSRNC_CD, "3");
          } else if (lineItem.pocket.compareTo(Claim.ZERO_CENTS) > 0
                  && lineItem.deductible.compareTo(Claim.ZERO_CENTS) > 0) {
            // Subject to deductible and coinsurance
            fieldValues.put(INPATIENT.REV_CNTR_DDCTBL_COINSRNC_CD, "0");
          } else if (lineItem.pocket.compareTo(Claim.ZERO_CENTS) == 0) {
>>>>>>> eac0b574
            // Not subject to deductible
            fieldValues.put(INPATIENT.REV_CNTR_DDCTBL_COINSRNC_CD, "1");
          } else {
            // Not subject to coinsurance
            fieldValues.put(INPATIENT.REV_CNTR_DDCTBL_COINSRNC_CD, "2");
          }
          rifWriters.writeValues(INPATIENT.class, fieldValues);
        }

        if (claimLine == 1) {
          // If claimLine still equals 1, then no line items were successfully added.
          // Add a single top-level entry.
          fieldValues.put(INPATIENT.CLM_LINE_NUM, Integer.toString(claimLine));
          // HCPCS 99221: "Inpatient hospital visits: Initial and subsequent"
          fieldValues.put(INPATIENT.HCPCS_CD, "99221");
          rifWriters.writeValues(INPATIENT.class, fieldValues);
        }
      }
    }
  }

  /**
   * Export carrier claims details for a single person.
   * @param person the person to export
   * @param startTime earliest claim date to export
   * @param stopTime end time of simulation
   * @throws IOException if something goes wrong
   */
  private void exportCarrier(Person person, long startTime, long stopTime) throws IOException {
    HashMap<CARRIER, String> fieldValues = new HashMap<>();

    double latestHemoglobin = 0;

    for (HealthRecord.Encounter encounter : person.record.encounters) {
      if (encounter.stop < startTime || encounter.stop < claimCutoff) {
        continue;
      }
      boolean isPrimary = (ProviderType.PRIMARY == encounter.provider.type);
      boolean isWellness = encounter.type.equals(EncounterType.WELLNESS.toString());
      boolean isUrgent = encounter.type.equals(EncounterType.URGENTCARE.toString());
      // IHS facilities have valid 6 digit id, IHS centers don't
      boolean isIHSCenter = (ProviderType.IHS == encounter.provider.type)
              && encounter.provider.id.length() != 6;
      boolean isVA = (ProviderType.VETERAN == encounter.provider.type);
      if (isVA || !(isIHSCenter || isPrimary || isWellness || isUrgent)) {
        continue;
      }

      long claimId = BB2RIFExporter.claimId.getAndDecrement();
      int claimGroupId = BB2RIFExporter.claimGroupId.getAndDecrement();
      long carrClmId = BB2RIFExporter.carrClmCntlNum.getAndDecrement();

      for (HealthRecord.Observation observation : encounter.observations) {
        if (observation.containsCode("718-7", "http://loinc.org")) {
          latestHemoglobin = (double) observation.value;
        }
      }

      staticFieldConfig.setValues(fieldValues, CARRIER.class, person);
      fieldValues.put(CARRIER.BENE_ID, (String) person.attributes.get(BB2_BENE_ID));

      // The REQUIRED fields
      fieldValues.put(CARRIER.CLM_ID, "" + claimId);
      fieldValues.put(CARRIER.CLM_GRP_ID, "" + claimGroupId);
      fieldValues.put(CARRIER.CARR_CLM_CNTL_NUM, "" + carrClmId);
      fieldValues.put(CARRIER.CLM_FROM_DT, bb2DateFromTimestamp(encounter.start));
      fieldValues.put(CARRIER.LINE_1ST_EXPNS_DT, bb2DateFromTimestamp(encounter.start));
      fieldValues.put(CARRIER.CLM_THRU_DT, bb2DateFromTimestamp(encounter.stop));
      fieldValues.put(CARRIER.LINE_LAST_EXPNS_DT, bb2DateFromTimestamp(encounter.stop));
      fieldValues.put(CARRIER.NCH_WKLY_PROC_DT,
              bb2DateFromTimestamp(ExportHelper.nextFriday(encounter.stop)));
      fieldValues.put(CARRIER.CARR_NUM,
              getCarrier(encounter.provider.state, CARRIER.CARR_NUM));
      fieldValues.put(CARRIER.CLM_PMT_AMT,
<<<<<<< HEAD
              String.format("%.2f", encounter.claim.getTotalClaimCost()));
      if (encounter.claim.plan.getPayer()
          == PayerManager.getGovernmentPayer(PayerManager.MEDICARE)) {
=======
              String.format("%.2f", encounter.claim.getCoveredCost()));
      if (encounter.claim.payer == Payer.getGovernmentPayer(HealthInsuranceModule.MEDICARE)) {
>>>>>>> eac0b574
        fieldValues.put(CARRIER.CARR_CLM_PRMRY_PYR_PD_AMT, "0");
      } else {
        fieldValues.put(CARRIER.CARR_CLM_PRMRY_PYR_PD_AMT,
                String.format("%.2f", encounter.claim.getCoveredCost()));
      }
      // NCH_CLM_BENE_PMT_AMT, is always zero (set in field value spreadsheet)
      fieldValues.put(CARRIER.NCH_CLM_PRVDR_PMT_AMT,
              String.format("%.2f", encounter.claim.getCoveredCost()));
      fieldValues.put(CARRIER.NCH_CARR_CLM_SBMTD_CHRG_AMT,
              String.format("%.2f", encounter.claim.getTotalClaimCost()));
      fieldValues.put(CARRIER.NCH_CARR_CLM_ALOWD_AMT,
              String.format("%.2f", encounter.claim.getCoveredCost()));
      fieldValues.put(CARRIER.CARR_CLM_CASH_DDCTBL_APLD_AMT,
              String.format("%.2f", encounter.claim.getDeductiblePaid()));
      fieldValues.put(CARRIER.CARR_CLM_RFRNG_PIN_NUM, encounter.provider.id);
      fieldValues.put(CARRIER.CARR_PRFRNG_PIN_NUM, encounter.provider.id);
      fieldValues.put(CARRIER.ORG_NPI_NUM, encounter.provider.npi);
      fieldValues.put(CARRIER.PRF_PHYSN_NPI, encounter.clinician.npi);
      fieldValues.put(CARRIER.RFR_PHYSN_NPI, encounter.clinician.npi);
      fieldValues.put(CARRIER.PRVDR_SPCLTY,
          ClinicianSpecialty.getCMSProviderSpecialtyCode(
              (String) encounter.clinician.attributes.get(Clinician.SPECIALTY)));
      fieldValues.put(CARRIER.TAX_NUM,
              bb2TaxId((String)encounter.clinician.attributes.get(Person.IDENTIFIER_SSN)));
      fieldValues.put(CARRIER.LINE_SRVC_CNT, "" + encounter.claim.items.size());
      fieldValues.put(CARRIER.CARR_LINE_PRCNG_LCLTY_CD,
              getCarrier(encounter.provider.state, CARRIER.CARR_LINE_PRCNG_LCLTY_CD));
      // length of encounter in minutes
      fieldValues.put(CARRIER.CARR_LINE_MTUS_CNT,
              "" + ((encounter.stop - encounter.start) / (1000 * 60)));

      fieldValues.put(CARRIER.LINE_HCT_HGB_RSLT_NUM,
              "" + latestHemoglobin);
      fieldValues.put(CARRIER.LINE_PLACE_OF_SRVC_CD, getPlaceOfService(encounter));

      // OPTIONAL
      String icdReasonCode = null;
      if (encounter.reason != null) {
        // If the encounter has a recorded reason, enter the mapped
        // values into the principle diagnoses code.
        if (conditionCodeMapper.canMap(encounter.reason.code)) {
          icdReasonCode = conditionCodeMapper.map(encounter.reason.code, person, true);
          fieldValues.put(CARRIER.PRNCPAL_DGNS_CD, icdReasonCode);
          fieldValues.put(CARRIER.LINE_ICD_DGNS_CD, icdReasonCode);
        }
      }

      // Use the active condition diagnoses to enter mapped values
      // into the diagnoses codes.
      List<String> mappedDiagnosisCodes = getDiagnosesCodes(person, encounter.stop);
      if (mappedDiagnosisCodes.isEmpty() && icdReasonCode == null) {
        continue; // skip this encounter
      }
      int smallest = Math.min(mappedDiagnosisCodes.size(),
              BB2RIFStructure.carrierDxFields.length);
      for (int i = 0; i < smallest; i++) {
        CARRIER[] dxField = BB2RIFStructure.carrierDxFields[i];
        fieldValues.put(dxField[0], mappedDiagnosisCodes.get(i));
        fieldValues.put(dxField[1], "0"); // 0=ICD10
      }
      if (!fieldValues.containsKey(CARRIER.PRNCPAL_DGNS_CD)) {
        fieldValues.put(CARRIER.PRNCPAL_DGNS_CD, mappedDiagnosisCodes.get(0));
      }

      synchronized (rifWriters.getOrCreateWriter(CARRIER.class)) {
        int lineNum = 1;
        CLIA cliaLab = cliaLabNumbers[person.randInt(cliaLabNumbers.length)];
        List<ClaimEntry> allItems = new ArrayList<>();
        allItems.add(encounter.claim.mainEntry);
        allItems.addAll(encounter.claim.items);
        for (ClaimEntry lineItem : allItems) {
          String hcpcsCode = "";
          String ndcCode = "";
          if (lineItem.entry instanceof HealthRecord.Procedure) {
            for (HealthRecord.Code code : lineItem.entry.codes) {
              if (hcpcsCodeMapper.canMap(code.code)) {
                hcpcsCode = hcpcsCodeMapper.map(code.code, person, true);
                break; // take the first mappable code for each procedure
              }
            }
          } else if (lineItem.entry instanceof HealthRecord.Medication) {
            HealthRecord.Medication med = (HealthRecord.Medication) lineItem.entry;
            if (med.administration) {
              hcpcsCode = "T1502";  // Administration of medication
              ndcCode = medicationCodeMapper.map(med.codes.get(0).code, person);
            }
          }
          // TBD: decide whether line item skip logic is needed here and in other files
          // TBD: affects ~80% of carrier claim lines, so left out for now
          // if (hcpcsCode == null) {
          //   continue; // skip this line item
          // }
          fieldValues.put(CARRIER.HCPCS_CD, hcpcsCode);
          if (betosCodeMapper.canMap(hcpcsCode)) {
            fieldValues.put(CARRIER.BETOS_CD, betosCodeMapper.map(hcpcsCode, person));
          } else {
            fieldValues.put(CARRIER.BETOS_CD, "");
          }
          fieldValues.put(CARRIER.LINE_NDC_CD, ndcCode);
          fieldValues.put(CARRIER.LINE_BENE_PTB_DDCTBL_AMT,
                  String.format("%.2f", lineItem.paidByDeductible));
          fieldValues.put(CARRIER.LINE_COINSRNC_AMT,
<<<<<<< HEAD
                  String.format("%.2f", lineItem.coinsurancePaidByPayer));
          fieldValues.put(CARRIER.LINE_BENE_PMT_AMT,
              String.format("%.2f", lineItem.copay + lineItem.paidByDeductible
              + lineItem.paidByPatient));
          fieldValues.put(CARRIER.LINE_PRVDR_PMT_AMT,
              String.format("%.2f", lineItem.coinsurancePaidByPayer + lineItem.paidByPayer));
=======
                  String.format("%.2f", lineItem.coinsurance));

          // Like NCH_CLM_BENE_PMT_AMT, LINE_BENE_PMT_AMT is always zero
          // (set in field value spreadsheet)
          BigDecimal providerAmount = lineItem.coinsurance.add(lineItem.payer);
          fieldValues.put(CARRIER.LINE_PRVDR_PMT_AMT,
              String.format("%.2f", providerAmount));
          fieldValues.put(CARRIER.LINE_NCH_PMT_AMT,
              String.format("%.2f", providerAmount));
>>>>>>> eac0b574
          fieldValues.put(CARRIER.LINE_SBMTD_CHRG_AMT,
              String.format("%.2f", lineItem.cost));
          fieldValues.put(CARRIER.LINE_ALOWD_CHRG_AMT,
              String.format("%.2f", lineItem.cost.subtract(lineItem.adjustment)));

          // If this item is a lab report, add the number of the clinical lab...
          if  (lineItem.entry instanceof HealthRecord.Report) {
            fieldValues.put(CARRIER.CARR_LINE_CLIA_LAB_NUM, cliaLab.toString());
          }

          // set the line number and write out field values
          fieldValues.put(CARRIER.LINE_NUM, Integer.toString(lineNum++));
          rifWriters.writeValues(CARRIER.class, fieldValues);
        }

        if (lineNum == 1) {
          // If lineNum still equals 1, then no line items were successfully added.
          // Add a single top-level entry.
          fieldValues.put(CARRIER.LINE_NUM, Integer.toString(lineNum));
          fieldValues.put(CARRIER.LINE_BENE_PTB_DDCTBL_AMT,
                  String.format("%.2f", encounter.claim.getDeductiblePaid()));
          fieldValues.put(CARRIER.LINE_COINSRNC_AMT,
                  String.format("%.2f", encounter.claim.getCoinsurancePaid()));
          fieldValues.put(CARRIER.LINE_SBMTD_CHRG_AMT,
                  String.format("%.2f", encounter.claim.getTotalClaimCost()));
          fieldValues.put(CARRIER.LINE_ALOWD_CHRG_AMT,
                  String.format("%.2f", encounter.claim.getCoveredCost()));
          // Like NCH_CLM_BENE_PMT_AMT, LINE_BENE_PMT_AMT is always zero
          // (set in field value spreadsheet)
          fieldValues.put(CARRIER.LINE_PRVDR_PMT_AMT,
                  String.format("%.2f", encounter.claim.getCoveredCost()));
          fieldValues.put(CARRIER.LINE_NCH_PMT_AMT,
                  String.format("%.2f", encounter.claim.getCoveredCost()));
          // 99241: "Office consultation for a new or established patient"
          fieldValues.put(CARRIER.HCPCS_CD, "99241");
          rifWriters.writeValues(CARRIER.class, fieldValues);
        }
      }
    }
  }

  private static String bb2TaxId(String ssn) {
    if (ssn != null) {
      return ssn.replaceAll("-", "");
    } else {
      return "";
    }
  }

  private String getCarrier(String state, CARRIER column) {
    for (LinkedHashMap<String, String> row : carrierLookup) {
      if (row.get("STATE").equals(state) || row.get("STATE_CODE").equals(state)) {
        return row.get(column.toString());
      }
    }
    return "0";
  }

  /**
   * Get the Line Place of Service Code. This is a required field for
   * Carrier and DME claims.
   * @param encounter The encounter.
   * @return non-null place of service code.
   */
  private String getPlaceOfService(HealthRecord.Encounter encounter) {
    String placeOfServiceCode = "11"; // Default to "11" = Office
    if (encounter.type.equalsIgnoreCase(EncounterType.VIRTUAL.toString())) {
      placeOfServiceCode = "02"; // telehealth
    } else if (encounter.provider.type == ProviderType.IHS) {
      if (encounter.provider.hasService(EncounterType.WELLNESS)) {
        placeOfServiceCode = "05"; // no hospitalization
      } else {
        placeOfServiceCode = "06"; // hospitalization
      }
    } else if (encounter.provider.type == ProviderType.VETERAN) {
      placeOfServiceCode = "26"; // military
    } else if (encounter.provider.hasService(EncounterType.SNF)) {
      placeOfServiceCode = "31"; // skilled nursing facility
    } else if (encounter.provider.hasService(EncounterType.HOSPICE)) {
      placeOfServiceCode = "34"; // hospice
    } else if (encounter.provider.hasService(EncounterType.HOME)) {
      placeOfServiceCode = "12"; // home
    } else if (encounter.provider.hasService(EncounterType.URGENTCARE)) {
      placeOfServiceCode = "20"; // urgent care
    } else if (encounter.type.equalsIgnoreCase(EncounterType.EMERGENCY.toString())) {
      placeOfServiceCode = "23"; // emergency room
    } else if (encounter.type.equalsIgnoreCase(EncounterType.INPATIENT.toString())) {
      placeOfServiceCode = "21"; // inpatient
    } else if (encounter.type.equalsIgnoreCase(EncounterType.OUTPATIENT.toString())) {
      placeOfServiceCode = "22"; // outpatient
    } else if (encounter.type.equalsIgnoreCase(EncounterType.AMBULATORY.toString())) {
      placeOfServiceCode = "22";
    } else if (encounter.type.equalsIgnoreCase(EncounterType.WELLNESS.toString())) {
      placeOfServiceCode = "11"; // office
    }
    return placeOfServiceCode;
  }

  /**
   * Utility class to manage a beneficiary's part D contract history.
   * Utility class to manage a beneficiary's part C contract history.
   */
  static class PartCContractHistory extends ContractHistory<PartCContractID> {
    private static final PartCContractID[] partCContractIDs = initContractIDs();

    /**
     * Create a new random Part C contract history.
     * @param person source of randomness
     * @param stopTime when the history should end (as ms since epoch)
     * @param yearsOfHistory how many years should be covered
     */
    public PartCContractHistory(Person person, long stopTime, int yearsOfHistory) {
      super(person, stopTime, yearsOfHistory, 20, 1);
    }

    /**
     * Get a random contract ID or null.
     * @param rand source of randomness
     * @return a contract ID (58% or the time) or null (42% of the time)
     */
    @Override
    protected PartCContractID getRandomContractID(RandomNumberGenerator rand) {
      if (rand.randInt(100) < 42) {
        // 42% chance of not enrolling in Part C
        // see https://www.kff.org/medicare/issue-brief/medicare-advantage-in-2021-enrollment-update-and-key-trends/
        return null;
      }
      return partCContractIDs[rand.randInt(partCContractIDs.length)];
    }

    /**
     * Initialize an array containing all of the configured contract IDs.
     * @return
     */
    private static PartCContractID[] initContractIDs() {
      int numContracts = Config.getAsInteger("exporter.bfd.partc_contract_count", 10);
      PartCContractID[] contractIDs = new PartCContractID[numContracts];
      PartCContractID contractID = PartCContractID.parse(
              Config.get("exporter.bfd.partc_contract_start", "Y0001"));
      for (int i = 0; i < numContracts; i++) {
        contractIDs[i] = contractID;
        contractID = contractID.next();
      }
      return contractIDs;
    }
  }

  /**
   * Utility class to manage a beneficiary's part D contract history.
   */
  static class PartDContractHistory extends ContractHistory<PartDContractID> {
    private static final PartDContractID[] partDContractIDs = initContractIDs();
    private boolean employeePDP;

    /**
     * Create a new random Part D contract history.
     * @param person source of randomness
     * @param stopTime when the history should end (as ms since epoch)
     * @param yearsOfHistory how many years should be covered
     */
    public PartDContractHistory(Person person, long stopTime, int yearsOfHistory) {
      super(person, stopTime, yearsOfHistory, 20, 1);

      // 1% chance of being enrolled in employer PDP if person's income is above threshold
      // TBD determine real % of employer PDP enrollment
      employeePDP = getPartDCostSharingCode(person).equals("09") && person.randInt(100) == 1;
    }

    /**
     * Check if person has employer sponsored PDP.
     * @return true if has employer PDP, false otherwise.
     */
    public boolean hasEmployeePDP() {
      return employeePDP;
    }

    /**
     * Get the RDS indicator based on whether person is enrolled in Part D and has employee
     * coverage.
     * @param contractID Part D contract ID or null if not enrolled
     * @return the RDS indicator code or null if contract id is null
     */
    public String getEmployeePDPIndicator(PartDContractID contractID) {
      if (contractID == null) {
        return null;
      } else if (hasEmployeePDP()) {
        return "Y";
      } else {
        return "N";
      }
    }

    /**
     * Get a random contract ID or null.
     * @param rand source of randomness
     * @return a contract ID (70% or the time) or null (30% of the time)
     */
    @Override
    protected PartDContractID getRandomContractID(RandomNumberGenerator rand) {
      if (rand.randInt(100) < 30) {
        // 30% chance of not enrolling in Part D
        // see https://www.kff.org/medicare/issue-brief/10-things-to-know-about-medicare-part-d-coverage-and-costs-in-2019/
        return null;
      }
      return partDContractIDs[rand.randInt(partDContractIDs.length)];
    }

    /**
     * Initialize an array containing all of the configured contract IDs.
     * @return the contract IDs
     */
    private static PartDContractID[] initContractIDs() {
      int numContracts = Config.getAsInteger("exporter.bfd.partd_contract_count", 10);
      PartDContractID[] contractIDs = new PartDContractID[numContracts];
      PartDContractID contractID = PartDContractID.parse(
              Config.get("exporter.bfd.partd_contract_start", "Z0001"));
      for (int i = 0; i < numContracts; i++) {
        contractIDs[i] = contractID;
        contractID = contractID.next();
      }
      return contractIDs;
    }
  }

  /**
   * Utility class to manage a beneficiary's contract history.
   */
  abstract static class ContractHistory<T extends FixedLengthIdentifier> {
    private List<ContractPeriod> contractPeriods;
    private static final PlanBenefitPackageID[] planBenefitPackageIDs = initPlanBenefitPackageIDs();

    /**
     * Create a new random contract history.
     * @param person source of randomness
     * @param stopTime when the history should end (as ms since epoch)
     * @param yearsOfHistory how many years should be covered
     * @param percentChangeOpenEnrollment percent chance contract will change at open enrollment
     * @param percentChangeMidYear percent chance contract will change mid year
     */
    public ContractHistory(Person person, long stopTime, int yearsOfHistory,
            int percentChangeOpenEnrollment, int percentChangeMidYear) {
      int endYear = Utilities.getYear(stopTime);
      int endMonth = 12;

      contractPeriods = new ArrayList<>();
      ContractPeriod currentContractPeriod =
              new ContractPeriod(endYear - yearsOfHistory, person);
      for (int year = endYear - yearsOfHistory; year <= endYear; year++) {
        if (year == endYear) {
          endMonth = Utilities.getMonth(stopTime);
        }
        for (int month = 1; month <= endMonth; month++) {
          if ((month == 1 && person.randInt(100) < percentChangeOpenEnrollment)
                  || person.randInt(100) < percentChangeMidYear) {
            ContractPeriod newContractPeriod = new ContractPeriod(year, month, person);
            T currentContractID = currentContractPeriod.getContractID();
            T newContractID = newContractPeriod.getContractID();
            if ((currentContractID != null && !currentContractID.equals(newContractID))
                    || currentContractID != newContractID) {
              currentContractPeriod.setEndBefore(newContractPeriod);
              contractPeriods.add(currentContractPeriod);
              currentContractPeriod = newContractPeriod;
            }
          }
        }
      }
      currentContractPeriod.setEnd(stopTime);
      contractPeriods.add(currentContractPeriod);
    }

    /**
     * Get the contract ID for the specified point in time.
     * @param timeStamp the point in time
     * @return the contract ID or null if not enrolled at the specified point in time
     */
    public T getContractID(long timeStamp) {
      for (ContractPeriod contractPeriod: contractPeriods) {
        if (contractPeriod.covers(timeStamp)) {
          return contractPeriod.getContractID();
        }
      }
      return null;
    }

    /**
     * Get a list of contract periods that were active during the specified year.
     * @param year the year
     * @return the list
     */
    public List<ContractPeriod> getContractPeriods(int year) {
      List<ContractPeriod> periods = new ArrayList<>();
      for (ContractPeriod period: contractPeriods) {
        if (period.coversYear(year)) {
          periods.add(period);
        }
      }
      return Collections.unmodifiableList(periods);
    }

    /**
     * Get a count of months that were covered by Part D in the specified year.
     * @param year the year
     * @return the count
     */
    public int getCoveredMonthsCount(int year) {
      int count = 0;
      for (ContractPeriod period: getContractPeriods(year)) {
        if (period.getContractID() != null) {
          count += period.getCoveredMonths(year).size();
        }
      }
      return count;
    }

    /**
     * Get a random contract ID or null if bene is not enrolled. Implementations of this method
     * should use rand to model the likelihood of a bene being enrolled.
     * @param rand source of randomness
     * @return a contract ID or null
     */
    protected abstract T getRandomContractID(RandomNumberGenerator rand);

    /**
     * Get a random plan benefit package ID or null if the supplied contract ID is null.
     * @param rand a source of randomness
     * @param contractID the contract ID
     * @return a random plan benefit package ID
     */
    protected PlanBenefitPackageID getRandomPlanBenefitPackageID(RandomNumberGenerator rand,
            T contractID) {
      if (contractID == null) {
        return null; // no benefit package if not on contract
      } else {
        return planBenefitPackageIDs[rand.randInt(planBenefitPackageIDs.length)];
      }
    }

    /**
     * Initialize an array containing all of the configured plan benefit package IDs.
     * @return the package IDs
     */
    private static PlanBenefitPackageID[] initPlanBenefitPackageIDs() {
      int numPackages = Config.getAsInteger("exporter.bfd.plan_benefit_package_count", 5);
      PlanBenefitPackageID[] packageIDs = new PlanBenefitPackageID[numPackages];
      PlanBenefitPackageID packageID = PlanBenefitPackageID.parse(
              Config.get("exporter.bfd.plan_benefit_package_start", "800"));
      for (int i = 0; i < numPackages; i++) {
        packageIDs[i] = packageID;
        packageID = packageID.next();
      }
      return packageIDs;
    }

    /**
     * Utility class that represents a period of time and an associated contract id.
     */
    public class ContractPeriod {
      private LocalDate startDate;
      private LocalDate endDate;
      private T contractID;
      private PlanBenefitPackageID planBenefitPackageID;

      /**
       * Create a new contract period. Contract periods have a one month granularity so the
       * supplied start and end are adjusted to the first day of the start month and last day of
       * the end month.
       * @param start the start of the contract period
       * @param end the end of the contract period
       * @param contractID the contract id
       * @param planBenefitPackageID the plan benefit package id
       */
      public ContractPeriod(LocalDate start, LocalDate end, T contractID,
              PlanBenefitPackageID planBenefitPackageID) {
        if (start != null) {
          this.startDate = LocalDate.of(start.getYear(), start.getMonthValue(), 1);
        }
        if (end != null) {
          this.endDate = LocalDate.of(end.getYear(), end.getMonthValue(), 1)
                  .plusMonths(1).minusDays(1);
        }
        this.contractID = contractID;
        this.planBenefitPackageID = planBenefitPackageID;
      }

      /**
       * Create a new contract period. Contract periods have a one month granularity so the
       * supplied start and end are adjusted to the first day of the start month and last day of
       * the end month. A random plan benefit package ID is chosen
       * @param start the start of the contract period
       * @param end the end of the contract period
       * @param contractID the contract id
       * @param rand source of randomness
       */
      public ContractPeriod(LocalDate start, LocalDate end, T contractID,
              RandomNumberGenerator rand) {
        this(start, end, contractID, getRandomPlanBenefitPackageID(rand, contractID));
      }

      /**
       * Create a new contract period starting on the first days of the specified month. A contract
       * id is randomly assigned.
       * @param year the year
       * @param month the month
       * @param rand source of randomness
       */
      public ContractPeriod(int year, int month, RandomNumberGenerator rand) {
        this(LocalDate.of(year, month, 1), null, getRandomContractID(rand), rand);
      }

      /**
       * Create a new contract period starting on the first days of the specified year. A contract
       * id is randomly assigned.
       * @param year the year
       * @param rand source of randomness
       */
      public ContractPeriod(int year, RandomNumberGenerator rand) {
        this(year, 1, rand);
      }

      /**
       * Get the contract id.
       * @return the contract id or null if not enrolled during this period
       */
      public T getContractID() {
        return contractID;
      }

      public PlanBenefitPackageID getPlanBenefitPackageID() {
        return planBenefitPackageID;
      }

      /**
       * Get a list of years covered by this period.
       * @return list of years
       * @throws IllegalStateException if the period has a null start and end
       */
      public List<Integer> getCoveredYears() {
        if (startDate == null || endDate == null) {
          throw new IllegalStateException(
                  "Contract period is unbounded (either start or end is null)");
        }
        ArrayList<Integer> years = new ArrayList<>();
        for (int year = startDate.getYear(); year <= endDate.getYear(); year++) {
          years.add(year);
        }
        return years;
      }

      /**
       * Get the list of months that are covered by this contract period in the specified year.
       * @param year the year
       * @return the list
       */
      public List<Integer> getCoveredMonths(int year) {
        ArrayList<Integer> months = new ArrayList<>();
        if (year < startDate.getYear() || year > endDate.getYear()) {
          return months;
        }
        int startMonth = 1;
        int endMonth = 12;
        if (year == startDate.getYear()) {
          startMonth = startDate.getMonthValue();
        }
        if (year == endDate.getYear()) {
          endMonth = endDate.getMonthValue();
        }
        for (int i = startMonth; i <= endMonth; i++) {
          months.add(i);
        }
        return months;
      }

      /**
       * Set the end of this period to occur the month before the start of the specified period.
       * @param newContractPeriod the period to end one before
       * @throws IllegalStateException if the supplied period has a null start
       */
      public void setEndBefore(ContractPeriod newContractPeriod) {
        if (newContractPeriod.startDate == null) {
          throw new IllegalStateException(
                  "Contract period has an unbounded start (start is null)");
        }
        this.endDate = newContractPeriod.startDate.minusDays(1);
      }

      /**
       * Set the end of this period to the supplied point in time (in ms since the epoch).
       * @param stopTime the point in time
       */
      public void setEnd(long stopTime) {
        endDate = Instant.ofEpochMilli(stopTime).atZone(ZoneId.systemDefault()).toLocalDate();
      }

      /**
       * Check whether this period includes the specified point in time. Unbounded periods are
       * assumed to cover all times before, after or both.
       * @param timeStamp point in time
       * @return true of the period covers the point in time, false otherwise
       */
      public boolean covers(long timeStamp) {
        LocalDate date = Instant.ofEpochMilli(timeStamp)
                .atZone(ZoneId.systemDefault()).toLocalDate();
        return (startDate == null || startDate.isBefore(date) || startDate.isEqual(date))
                && (endDate == null || endDate.isAfter(date) || endDate.isEqual(date));
      }

      /**
       * Check if this period has any overlap with the specified year.
       * @param year the year
       * @return true if the period overlap with any point in the year, false otherwise.
       */
      public boolean coversYear(int year) {
        return (startDate == null || startDate.getYear() <= year)
                && (endDate == null || endDate.getYear() >= year);
      }
    }
  }

  /**
   * Export prescription claims details for a single person.
   * @param person the person to export
   * @param startTime earliest claim date to export
   * @param stopTime end time of simulation
   * @throws IOException if something goes wrong
   */
  private void exportPrescription(Person person, long startTime, long stopTime)
        throws IOException {
    PartDContractHistory partDContracts =
            (PartDContractHistory) person.attributes.get(BB2_PARTD_CONTRACTS);
    // Build a chronologically ordered list of prescription fills (including refills where
    // specified).
    List<PrescriptionFill> prescriptionFills = new LinkedList<>();
    for (HealthRecord.Encounter encounter : person.record.encounters) {
      if (encounter.stop < startTime || encounter.stop < claimCutoff) {
        continue;
      }

      boolean isVA = (ProviderType.VETERAN == encounter.provider.type);
      // IHS facilities have valid 6 digit id, IHS centers don't
      boolean isIHSCenter = (ProviderType.IHS == encounter.provider.type)
              && encounter.provider.id.length() != 6;
      if (isVA || isIHSCenter) {
        continue;
      }
      for (Medication medication : encounter.medications) {
        if (!medicationCodeMapper.canMap(medication.codes.get(0).code)) {
          continue; // skip codes that can't be mapped to NDC
        }
        long supplyDaysMax = 90; // TBD - 30, 60, 90 day refil schedules?
        long supplyInterval = supplyDaysMax * 24 * 60 * 60 * 1000;
        long finishTime = medication.stop == 0L ? stopTime : Long.min(medication.stop, stopTime);
        String medicationCode = medicationCodeMapper.map(medication.codes.get(0).code, person);
        long time = medication.start;
        int fillNo = 1;
        while (time < finishTime) {
          PartDContractID partDContractID = partDContracts.getContractID(time);
          PrescriptionFill fill = new PrescriptionFill(time, encounter, medication,
                    medicationCode, fillNo, partDContractID, supplyInterval, finishTime);
          if (partDContractID != null) {
            prescriptionFills.add(fill);
          }
          if (!fill.refillsRemaining()) {
            break;
          }
          time += Long.min((long)fill.days * 24 * 60 * 60 * 1000, supplyInterval);
          fillNo++;
        }
      }
    }
    Collections.sort(prescriptionFills);

    // Export each prescription fill to RIF format
    HashMap<PDE, String> fieldValues = new HashMap<>();
    BigDecimal costs = Claim.ZERO_CENTS;
    int costYear = 0;
    for (PrescriptionFill fill: prescriptionFills) {

      long pdeId = BB2RIFExporter.pdeId.getAndDecrement();
      int claimGroupId = BB2RIFExporter.claimGroupId.getAndDecrement();

      fieldValues.clear();
      staticFieldConfig.setValues(fieldValues, PDE.class, person);

      // The REQUIRED fields
      fieldValues.put(PDE.PDE_ID, "" + pdeId);
      fieldValues.put(PDE.CLM_GRP_ID, "" + claimGroupId);
      fieldValues.put(PDE.BENE_ID, (String) person.attributes.get(BB2_BENE_ID));
      fieldValues.put(PDE.SRVC_DT, bb2DateFromTimestamp(fill.time));
      fieldValues.put(PDE.SRVC_PRVDR_ID, fill.encounter.provider.id);
      fieldValues.put(PDE.PRSCRBR_ID,
          "" + (9_999_999_999L - fill.encounter.clinician.identifier));
      fieldValues.put(PDE.RX_SRVC_RFRNC_NUM, "" + pdeId);
      fieldValues.put(PDE.PROD_SRVC_ID, fill.medicationCode);
      // The following field was replaced by the PartD contract ID, leaving this here for now
      // until this is validated
      // H=hmo, R=ppo, S=stand-alone, E=employer direct, X=limited income
      // fieldValues.put(PrescriptionFields.PLAN_CNTRCT_REC_ID,
      //     ("R" + Math.abs(
      //         UUID.fromString(medication.claim.payer.uuid)
      //         .getMostSignificantBits())).substring(0, 5));
      fieldValues.put(PDE.PLAN_CNTRCT_REC_ID, fill.partDContractID.toString());
      fieldValues.put(PDE.DAW_PROD_SLCTN_CD, "" + (int) person.rand(0, 9));
      fieldValues.put(PDE.QTY_DSPNSD_NUM, "" + fill.quantity);
      fieldValues.put(PDE.DAYS_SUPLY_NUM, "" + fill.days);
      fieldValues.put(PDE.FILL_NUM, "" + fill.fillNo);
      int year = Utilities.getYear(fill.time);
      if (year != costYear) {
        costYear = year;
        costs = Claim.ZERO_CENTS;
      }
      costs = costs.add(fill.medication.claim.getPatientCost());
      if (costs.compareTo(BigDecimal.valueOf(4550)) <= 0) {
        fieldValues.put(PDE.GDC_BLW_OOPT_AMT, String.format("%.2f", costs));
        fieldValues.put(PDE.GDC_ABV_OOPT_AMT, "0");
      } else {
        fieldValues.put(PDE.GDC_BLW_OOPT_AMT, "4550.00");
        fieldValues.put(PDE.GDC_ABV_OOPT_AMT,
                String.format("%.2f", costs.subtract(BigDecimal.valueOf(4550))));
      }
      fieldValues.put(PDE.PTNT_PAY_AMT,
              String.format("%.2f", fill.medication.claim.getPatientCost()));
      fieldValues.put(PDE.CVRD_D_PLAN_PD_AMT,
          String.format("%.2f", fill.medication.claim.getCoveredCost()));
      fieldValues.put(PDE.NCVRD_PLAN_PD_AMT,
          String.format("%.2f", fill.medication.claim.getPatientCost()));
      fieldValues.put(PDE.TOT_RX_CST_AMT,
          String.format("%.2f", fill.medication.claim.getTotalClaimCost()));
      fieldValues.put(PDE.PHRMCY_SRVC_TYPE_CD, "0" + (int) person.rand(1, 8));
      fieldValues.put(PDE.PD_DT, bb2DateFromTimestamp(fill.time));
      // 00=not specified, 01=home, 02=SNF, 03=long-term, 11=hospice, 14=homeless
      if (person.attributes.containsKey("homeless")
          && ((Boolean) person.attributes.get("homeless") == true)) {
        fieldValues.put(PDE.PTNT_RSDNC_CD, "14");
      } else {
        fieldValues.put(PDE.PTNT_RSDNC_CD, "01");
      }

      rifWriters.writeValues(PDE.class, fieldValues);
    }
  }

  private static class PrescriptionFill implements Comparable<PrescriptionFill> {
    long time;
    HealthRecord.Encounter encounter;
    Medication medication;
    PartDContractID partDContractID;
    int quantity;
    int days;
    int fillNo;
    String medicationCode;
    int refills = 0;

    PrescriptionFill(long time, HealthRecord.Encounter encounter, Medication medication,
            String medicationCode, int fillNo, PartDContractID partDContractID,
            long supplyInterval, long end) {
      this.time = time;
      this.encounter = encounter;
      this.medication = medication;
      this.medicationCode = medicationCode;
      this.fillNo = fillNo;
      this.partDContractID = partDContractID;
      if (medication.prescriptionDetails != null && medication.prescriptionDetails.has("refills")) {
        refills = medication.prescriptionDetails.get("refills").getAsInt();
      }
      if (end > time + supplyInterval || fillNo > 1) {
        end = time + supplyInterval;
      }
      initDaysAndQuantity(end);
    }

    boolean refillsRemaining() {
      return refills - fillNo + 1 > 0;
    }

    private void initDaysAndQuantity(long stopTime) {
      this.days = getDays(stopTime);
      double amountPerDay = 1;

      if (medication.prescriptionDetails != null
          && medication.prescriptionDetails.has("dosage")) {
        JsonObject dosage = medication.prescriptionDetails.getAsJsonObject("dosage");
        long amount = dosage.get("amount").getAsLong();
        long frequency = dosage.get("frequency").getAsLong();
        long period = dosage.get("period").getAsLong();
        String units = dosage.get("unit").getAsString();
        long periodTime = Utilities.convertTime(units, period);

        long perPeriod = amount * frequency;
        amountPerDay = (double) ((double) (perPeriod * periodTime) / (1000.0 * 60 * 60 * 24));
        if (amountPerDay == 0) {
          amountPerDay = 1;
        }
      }

      this.quantity = (int) (amountPerDay * days);
    }

    private int getDays(long stopTime) {
      long medDuration = stopTime - time;
      double calcDays = (double) (medDuration / (1000 * 60 * 60 * 24));

      if (medication.prescriptionDetails != null
          && medication.prescriptionDetails.has("duration")) {
        JsonObject duration = medication.prescriptionDetails.getAsJsonObject("duration");
        long medQuantity = duration.get("quantity").getAsLong();
        String unit = duration.get("unit").getAsString();
        long durationTime = Utilities.convertTime(unit, medQuantity);
        double durationTimeInDays = (double) (durationTime / (1000 * 60 * 60 * 24));
        if (durationTimeInDays < calcDays) {
          calcDays = durationTimeInDays;
        }
      }
      return (int) calcDays;
    }

    @Override
    public int compareTo(PrescriptionFill o) {
      // This method is only intended to be used to order prescriptions by time.
      // Note that this is inconsistent with PrescriptionEvent.equals, see warnings at
      // https://docs.oracle.com/javase/8/docs/api/java/lang/Comparable.html
      return Long.compare(time, o.time);
    }
  }

  /**
   * Export DME details for a single person.
   * @param person the person to export
   * @param startTime earliest claim date to export
   * @param stopTime end time of simulation
   * @throws IOException if something goes wrong
   */
  private void exportDME(Person person, long startTime, long stopTime)
        throws IOException {
    HashMap<DME, String> fieldValues = new HashMap<>();

    for (HealthRecord.Encounter encounter : person.record.encounters) {
      if (encounter.stop < startTime || encounter.stop < claimCutoff) {
        continue;
      }

      boolean isVA = (ProviderType.VETERAN == encounter.provider.type);
      // IHS facilities have valid 6 digit id, IHS centers don't
      boolean isIHSCenter = (ProviderType.IHS == encounter.provider.type)
              && encounter.provider.id.length() != 6;
      if (isVA || isIHSCenter) {
        continue;
      }

      long claimId = BB2RIFExporter.claimId.getAndDecrement();
      int claimGroupId = BB2RIFExporter.claimGroupId.getAndDecrement();
      long carrClmId = BB2RIFExporter.carrClmCntlNum.getAndDecrement();

      double latestHemoglobin = 0;
      for (HealthRecord.Observation observation : encounter.observations) {
        if (observation.containsCode("718-7", "http://loinc.org")) {
          latestHemoglobin = (double) observation.value;
        }
      }

      fieldValues.clear();
      staticFieldConfig.setValues(fieldValues, DME.class, person);

      // complex fields that could not easily be set using cms_field_values.tsv
      fieldValues.put(DME.CLM_ID, "" + claimId);
      fieldValues.put(DME.CLM_GRP_ID, "" + claimGroupId);
      fieldValues.put(DME.CARR_CLM_CNTL_NUM, "" + carrClmId);
      fieldValues.put(DME.BENE_ID, (String) person.attributes.get(BB2_BENE_ID));
      fieldValues.put(DME.LINE_HCT_HGB_RSLT_NUM, "" + latestHemoglobin);
      fieldValues.put(DME.CARR_NUM,
              getCarrier(encounter.provider.state, CARRIER.CARR_NUM));
      fieldValues.put(DME.NCH_WKLY_PROC_DT,
              bb2DateFromTimestamp(ExportHelper.nextFriday(encounter.stop)));
      fieldValues.put(DME.PRVDR_NUM, encounter.provider.id);
      fieldValues.put(DME.PRVDR_NPI, encounter.provider.npi);
      fieldValues.put(DME.RFR_PHYSN_NPI, encounter.clinician.npi);
      fieldValues.put(DME.PRVDR_SPCLTY,
          ClinicianSpecialty.getCMSProviderSpecialtyCode(
              (String) encounter.clinician.attributes.get(Clinician.SPECIALTY)));
      fieldValues.put(DME.PRVDR_STATE_CD,
              locationMapper.getStateCode(encounter.provider.state));
      fieldValues.put(DME.TAX_NUM,
              bb2TaxId((String)encounter.clinician.attributes.get(Person.IDENTIFIER_SSN)));
      fieldValues.put(DME.DMERC_LINE_PRCNG_STATE_CD,
              locationMapper.getStateCode((String)person.attributes.get(Person.STATE)));
      fieldValues.put(DME.LINE_1ST_EXPNS_DT, bb2DateFromTimestamp(encounter.start));
      fieldValues.put(DME.LINE_LAST_EXPNS_DT, bb2DateFromTimestamp(encounter.stop));
      fieldValues.put(DME.LINE_SRVC_CNT, "" + encounter.claim.items.size());
      fieldValues.put(DME.LINE_PLACE_OF_SRVC_CD, getPlaceOfService(encounter));

      // OPTIONAL
      if (encounter.reason != null) {
        // If the encounter has a recorded reason, enter the mapped
        // values into the principle diagnoses code.
        if (conditionCodeMapper.canMap(encounter.reason.code)) {
          String icdCode = conditionCodeMapper.map(encounter.reason.code, person, true);
          fieldValues.put(DME.PRNCPAL_DGNS_CD, icdCode);
          fieldValues.put(DME.LINE_ICD_DGNS_CD, icdCode);
        }
      }

      // Use the active condition diagnoses to enter mapped values
      // into the diagnoses codes.
      List<String> mappedDiagnosisCodes = getDiagnosesCodes(person, encounter.stop);
      if (mappedDiagnosisCodes.isEmpty()) {
        continue; // skip this encounter
      }
      int smallest = Math.min(mappedDiagnosisCodes.size(), BB2RIFStructure.dmeDxFields.length);
      for (int i = 0; i < smallest; i++) {
        DME[] dxField = BB2RIFStructure.dmeDxFields[i];
        fieldValues.put(dxField[0], mappedDiagnosisCodes.get(i));
        fieldValues.put(dxField[1], "0"); // 0=ICD10
      }
      if (!fieldValues.containsKey(DME.PRNCPAL_DGNS_CD)) {
        fieldValues.put(DME.PRNCPAL_DGNS_CD, mappedDiagnosisCodes.get(0));
        fieldValues.put(DME.LINE_ICD_DGNS_CD, mappedDiagnosisCodes.get(0));
      }

      // preprocess some subtotals...
      ClaimEntry subTotals = (encounter.claim).new ClaimEntry(null);
      for (ClaimEntry lineItem : encounter.claim.items) {
        if (lineItem.entry instanceof Device || lineItem.entry instanceof Supply) {
          subTotals.addCosts(lineItem);
        }
      }
      fieldValues.put(DME.CARR_CLM_CASH_DDCTBL_APLD_AMT,
          String.format("%.2f", subTotals.paidByDeductible));
      fieldValues.put(DME.CARR_CLM_PRMRY_PYR_PD_AMT,
<<<<<<< HEAD
          String.format("%.2f", subTotals.coinsurancePaidByPayer + subTotals.paidByPayer));
=======
          String.format("%.2f", subTotals.coinsurance.add(subTotals.payer)));
>>>>>>> eac0b574
      fieldValues.put(DME.NCH_CARR_CLM_ALOWD_AMT,
          String.format("%.2f", subTotals.cost.subtract(subTotals.adjustment)));
      fieldValues.put(DME.NCH_CARR_CLM_SBMTD_CHRG_AMT,
          String.format("%.2f", subTotals.cost));
      fieldValues.put(DME.NCH_CLM_PRVDR_PMT_AMT,
<<<<<<< HEAD
          String.format("%.2f", subTotals.coinsurancePaidByPayer + subTotals.paidByPayer));
      fieldValues.put(DME.CLM_PMT_AMT,
          String.format("%.2f", subTotals.coinsurancePaidByPayer + subTotals.paidByPayer));
=======
          String.format("%.2f", subTotals.coinsurance.add(subTotals.payer)));
      fieldValues.put(DME.CLM_PMT_AMT,
          String.format("%.2f", subTotals.coinsurance.add(subTotals.payer)));
>>>>>>> eac0b574

      synchronized (rifWriters.getOrCreateWriter(DME.class)) {
        int lineNum = 1;
        // Now generate the line items...
        for (ClaimEntry lineItem : encounter.claim.items) {
          if (!(lineItem.entry instanceof Device || lineItem.entry instanceof Supply)) {
            continue;
          }
          if (lineItem.entry instanceof Supply) {
            Supply supply = (Supply) lineItem.entry;
            fieldValues.put(DME.DMERC_LINE_MTUS_CNT, "" + supply.quantity);
          } else {
            fieldValues.put(DME.DMERC_LINE_MTUS_CNT, "");
          }
          if (!dmeCodeMapper.canMap(lineItem.entry.codes.get(0).code)) {
            System.err.println(" *** Possibly Missing DME Code: "
                + lineItem.entry.codes.get(0).code
                + " " + lineItem.entry.codes.get(0).display);
            continue;
          }
          fieldValues.put(DME.CLM_FROM_DT, bb2DateFromTimestamp(lineItem.entry.start));
          fieldValues.put(DME.CLM_THRU_DT, bb2DateFromTimestamp(lineItem.entry.start));
          String hcpcsCode = dmeCodeMapper.map(lineItem.entry.codes.get(0).code, person);
          fieldValues.put(DME.HCPCS_CD, hcpcsCode);
          if (betosCodeMapper.canMap(hcpcsCode)) {
            fieldValues.put(DME.BETOS_CD, betosCodeMapper.map(hcpcsCode, person));
          } else {
            fieldValues.put(DME.BETOS_CD, "");
          }
          fieldValues.put(DME.LINE_CMS_TYPE_SRVC_CD,
                  dmeCodeMapper.map(lineItem.entry.codes.get(0).code,
                          DME.LINE_CMS_TYPE_SRVC_CD.toString().toLowerCase(),
                          person));
          fieldValues.put(DME.LINE_BENE_PTB_DDCTBL_AMT,
                  String.format("%.2f", lineItem.paidByDeductible));
          fieldValues.put(DME.LINE_COINSRNC_AMT,
                  String.format("%.2f", lineItem.getCoinsurancePaid()));
          fieldValues.put(DME.LINE_BENE_PMT_AMT,
<<<<<<< HEAD
              String.format("%.2f", lineItem.copay + lineItem.paidByDeductible
              + lineItem.paidByPatient));
          fieldValues.put(DME.LINE_PRVDR_PMT_AMT,
              String.format("%.2f", lineItem.coinsurancePaidByPayer + lineItem.paidByPayer));
=======
              String.format("%.2f", lineItem.copay.add(lineItem.deductible).add(lineItem.pocket)));
          fieldValues.put(DME.LINE_PRVDR_PMT_AMT,
              String.format("%.2f", lineItem.coinsurance.add(lineItem.payer)));
>>>>>>> eac0b574
          fieldValues.put(DME.LINE_SBMTD_CHRG_AMT,
              String.format("%.2f", lineItem.cost));
          fieldValues.put(DME.LINE_ALOWD_CHRG_AMT,
              String.format("%.2f", lineItem.cost.subtract(lineItem.adjustment)));
          fieldValues.put(DME.LINE_PRMRY_ALOWD_CHRG_AMT,
              String.format("%.2f", lineItem.cost.subtract(lineItem.adjustment)));
          fieldValues.put(DME.LINE_NCH_PMT_AMT,
<<<<<<< HEAD
              String.format("%.2f", lineItem.coinsurancePaidByPayer + lineItem.paidByPayer));
=======
              String.format("%.2f", lineItem.coinsurance.add(lineItem.payer)));
>>>>>>> eac0b574

          // set the line number and write out field values
          fieldValues.put(DME.LINE_NUM, Integer.toString(lineNum++));
          rifWriters.writeValues(DME.class, fieldValues);
        }
      }
    }
  }

  /**
   * Export Home Health Agency visits for a single person.
   * @param person the person to export
   * @param startTime earliest claim date to export
   * @param stopTime end time of simulation
   * @throws IOException if something goes wrong
   */
  private void exportHome(Person person, long startTime, long stopTime) throws IOException {
    HashMap<HHA, String> fieldValues = new HashMap<>();
    int homeVisits = 0;
    for (HealthRecord.Encounter encounter : person.record.encounters) {
      if (encounter.stop < startTime || encounter.stop < claimCutoff) {
        continue;
      }

      boolean isVA = (ProviderType.VETERAN == encounter.provider.type);
      boolean isHome = encounter.type.equals(EncounterType.HOME.toString());
      // IHS facilities have valid 6 digit id, IHS centers don't
      boolean isIHSCenter = (ProviderType.IHS == encounter.provider.type)
              && encounter.provider.id.length() != 6;

      if (isVA || isIHSCenter || !isHome) {
        continue;
      }

      homeVisits += 1;
      long claimId = BB2RIFExporter.claimId.getAndDecrement();
      int claimGroupId = BB2RIFExporter.claimGroupId.getAndDecrement();
      long fiDocId = BB2RIFExporter.fiDocCntlNum.getAndDecrement();

      fieldValues.clear();
      staticFieldConfig.setValues(fieldValues, HHA.class, person);

      // The REQUIRED fields
      fieldValues.put(HHA.BENE_ID,  (String) person.attributes.get(BB2_BENE_ID));
      fieldValues.put(HHA.CLM_ID, "" + claimId);
      fieldValues.put(HHA.CLM_GRP_ID, "" + claimGroupId);
      fieldValues.put(HHA.FI_DOC_CLM_CNTL_NUM, "" + fiDocId);
      fieldValues.put(HHA.CLM_FROM_DT, bb2DateFromTimestamp(encounter.start));
      fieldValues.put(HHA.CLM_ADMSN_DT, bb2DateFromTimestamp(encounter.start));
      fieldValues.put(HHA.CLM_THRU_DT, bb2DateFromTimestamp(encounter.stop));
      fieldValues.put(HHA.NCH_WKLY_PROC_DT,
          bb2DateFromTimestamp(ExportHelper.nextFriday(encounter.stop)));
      fieldValues.put(HHA.PRVDR_NUM, encounter.provider.id);
      fieldValues.put(HHA.ORG_NPI_NUM, encounter.provider.npi);
      fieldValues.put(HHA.AT_PHYSN_NPI, encounter.clinician.npi);
      fieldValues.put(HHA.RNDRNG_PHYSN_NPI, encounter.clinician.npi);

      fieldValues.put(HHA.CLM_PMT_AMT,
          String.format("%.2f", encounter.claim.getCoveredCost()));
      if (encounter.claim.plan.getPayer()
          == PayerManager.getGovernmentPayer(PayerManager.MEDICARE)) {
        fieldValues.put(HHA.NCH_PRMRY_PYR_CLM_PD_AMT, "0");
      } else {
        fieldValues.put(HHA.NCH_PRMRY_PYR_CLM_PD_AMT,
            String.format("%.2f", encounter.claim.getCoveredCost()));
      }
      fieldValues.put(HHA.PRVDR_STATE_CD,
          locationMapper.getStateCode(encounter.provider.state));
      fieldValues.put(HHA.CLM_TOT_CHRG_AMT,
          String.format("%.2f", encounter.claim.getTotalClaimCost()));
      fieldValues.put(HHA.CLM_HHA_TOT_VISIT_CNT, "" + homeVisits);
      int days = (int) ((encounter.stop - encounter.start) / (1000 * 60 * 60 * 24));
      if (days <= 0) {
        days = 1;
      }
      fieldValues.put(HHA.REV_CNTR_UNIT_CNT, "" + days);
      fieldValues.put(HHA.REV_CNTR_RATE_AMT,
          String.format("%.2f", encounter.claim.getTotalClaimCost()
                  .divide(BigDecimal.valueOf(days), RoundingMode.HALF_EVEN)
                  .setScale(2, RoundingMode.HALF_EVEN)));
      fieldValues.put(HHA.REV_CNTR_PMT_AMT_AMT,
          String.format("%.2f", encounter.claim.getCoveredCost()));
      fieldValues.put(HHA.REV_CNTR_TOT_CHRG_AMT,
          String.format("%.2f", encounter.claim.getTotalClaimCost()));
      fieldValues.put(HHA.REV_CNTR_NCVRD_CHRG_AMT,
          String.format("%.2f", encounter.claim.getPatientCost()));

      if (encounter.reason != null) {
        // If the encounter has a recorded reason, enter the mapped
        // values into the principle diagnoses code.
        if (conditionCodeMapper.canMap(encounter.reason.code)) {
          String icdCode = conditionCodeMapper.map(encounter.reason.code, person, true);
          fieldValues.put(HHA.PRNCPAL_DGNS_CD, icdCode);
        }
      }

      // PTNT_DSCHRG_STUS_CD: 1=home, 2=transfer, 3=SNF, 20=died, 30=still here
      String dischargeStatus = null;
      if (encounter.ended) {
        dischargeStatus = "1"; // TODO 2=transfer if the next encounter is also inpatient
      } else {
        dischargeStatus = "30"; // the patient is still here
      }
      if (!person.alive(encounter.stop)) {
        dischargeStatus = "20"; // the patient died before the encounter ended
      }
      fieldValues.put(HHA.PTNT_DSCHRG_STUS_CD, dischargeStatus);

      // Use the active condition diagnoses to enter mapped values
      // into the diagnoses codes.
      List<String> mappedDiagnosisCodes = getDiagnosesCodes(person, encounter.stop);
      if (mappedDiagnosisCodes.isEmpty()) {
        continue; // skip this encounter
      }
      int smallest = Math.min(mappedDiagnosisCodes.size(),
              BB2RIFStructure.homeDxFields.length);
      for (int i = 0; i < smallest; i++) {
        HHA[] dxField = BB2RIFStructure.homeDxFields[i];
        fieldValues.put(dxField[0], mappedDiagnosisCodes.get(i));
        fieldValues.put(dxField[1], "0"); // 0=ICD10
      }
      if (!fieldValues.containsKey(HHA.PRNCPAL_DGNS_CD)) {
        fieldValues.put(HHA.PRNCPAL_DGNS_CD, mappedDiagnosisCodes.get(0));
      }

      // Check for external code...
      setExternalCode(person, fieldValues,
          HHA.PRNCPAL_DGNS_CD, HHA.ICD_DGNS_E_CD1, HHA.ICD_DGNS_E_VRSN_CD1);
      setExternalCode(person, fieldValues,
          HHA.PRNCPAL_DGNS_CD, HHA.FST_DGNS_E_CD, HHA.FST_DGNS_E_VRSN_CD);

      String revCenter = fieldValues.get(HHA.REV_CNTR);

      synchronized (rifWriters.getOrCreateWriter(HHA.class)) {
        int claimLine = 1;
        for (ClaimEntry lineItem : encounter.claim.items) {
          String hcpcsCode = null;
          if (lineItem.entry instanceof HealthRecord.Procedure) {
            for (HealthRecord.Code code : lineItem.entry.codes) {
              if (hcpcsCodeMapper.canMap(code.code)) {
                hcpcsCode = hcpcsCodeMapper.map(code.code, person, true);
                break; // take the first mappable code for each procedure
              }
            }
            fieldValues.put(HHA.REV_CNTR, revCenter);
            fieldValues.remove(HHA.REV_CNTR_NDC_QTY);
            fieldValues.remove(HHA.REV_CNTR_NDC_QTY_QLFR_CD);
          } else if (lineItem.entry instanceof HealthRecord.Medication) {
            HealthRecord.Medication med = (HealthRecord.Medication) lineItem.entry;
            if (med.administration) {
              hcpcsCode = "T1502";  // Administration of medication
              fieldValues.put(HHA.REV_CNTR, "0250"); // Pharmacy-general classification
              fieldValues.put(HHA.REV_CNTR_NDC_QTY, "1"); // 1 Unit
              fieldValues.put(HHA.REV_CNTR_NDC_QTY_QLFR_CD, "UN"); // Unit
            }
          }
          if (hcpcsCode == null) {
            continue;
          }

          fieldValues.put(HHA.CLM_LINE_NUM, Integer.toString(claimLine++));
          fieldValues.put(HHA.REV_CNTR_DT, bb2DateFromTimestamp(lineItem.entry.start));
          fieldValues.put(HHA.HCPCS_CD, hcpcsCode);
          fieldValues.put(HHA.REV_CNTR_RATE_AMT,
              String.format("%.2f", lineItem.cost
                      .divide(BigDecimal.valueOf(Integer.max(1, days)), RoundingMode.HALF_EVEN)
                      .setScale(2, RoundingMode.HALF_EVEN)));
          fieldValues.put(HHA.REV_CNTR_PMT_AMT_AMT,
<<<<<<< HEAD
              String.format("%.2f", lineItem.coinsurancePaidByPayer + lineItem.paidByPayer));
          fieldValues.put(HHA.REV_CNTR_TOT_CHRG_AMT,
              String.format("%.2f", lineItem.cost));
          fieldValues.put(HHA.REV_CNTR_NCVRD_CHRG_AMT,
              String.format("%.2f", lineItem.copay + lineItem.paidByDeductible
              + lineItem.paidByPatient));
          if (lineItem.paidByPatient == 0 && lineItem.paidByDeductible == 0) {
            // Not subject to deductible or coinsurance
            fieldValues.put(HHA.REV_CNTR_DDCTBL_COINSRNC_CD, "3");
          } else if (lineItem.paidByPatient > 0 && lineItem.paidByDeductible > 0) {
            // Subject to deductible and coinsurance
            fieldValues.put(HHA.REV_CNTR_DDCTBL_COINSRNC_CD, "0");
          } else if (lineItem.paidByPatient == 0) {
=======
              String.format("%.2f", lineItem.coinsurance.add(lineItem.payer)));
          fieldValues.put(HHA.REV_CNTR_TOT_CHRG_AMT,
              String.format("%.2f", lineItem.cost));
          fieldValues.put(HHA.REV_CNTR_NCVRD_CHRG_AMT,
              String.format("%.2f", lineItem.copay.add(lineItem.deductible).add(lineItem.pocket)));
          if (lineItem.pocket.compareTo(Claim.ZERO_CENTS) == 0
                  && lineItem.deductible.compareTo(Claim.ZERO_CENTS) == 0) {
            // Not subject to deductible or coinsurance
            fieldValues.put(HHA.REV_CNTR_DDCTBL_COINSRNC_CD, "3");
          } else if (lineItem.pocket.compareTo(Claim.ZERO_CENTS) > 0
                  && lineItem.deductible.compareTo(Claim.ZERO_CENTS) > 0) {
            // Subject to deductible and coinsurance
            fieldValues.put(HHA.REV_CNTR_DDCTBL_COINSRNC_CD, "0");
          } else if (lineItem.pocket.compareTo(Claim.ZERO_CENTS) == 0) {
>>>>>>> eac0b574
            // Not subject to deductible
            fieldValues.put(HHA.REV_CNTR_DDCTBL_COINSRNC_CD, "1");
          } else {
            // Not subject to coinsurance
            fieldValues.put(HHA.REV_CNTR_DDCTBL_COINSRNC_CD, "2");
          }
          rifWriters.writeValues(HHA.class, fieldValues);
        }

        if (claimLine == 1) {
          // If claimLine still equals 1, then no line items were successfully added.
          // Add a single top-level entry.
          fieldValues.put(HHA.CLM_LINE_NUM, Integer.toString(claimLine));
          fieldValues.put(HHA.REV_CNTR_DT, bb2DateFromTimestamp(encounter.start));
          fieldValues.put(HHA.HCPCS_CD, "T1021"); // home health visit
          rifWriters.writeValues(HHA.class, fieldValues);
        }
      }
    }
  }

  /**
   * Export Home Health Agency visits for a single person.
   * @param person the person to export
   * @param startTime earliest claim date to export
   * @param stopTime end time of simulation
   * @throws IOException if something goes wrong
   */
  private void exportHospice(Person person, long startTime, long stopTime) throws IOException {
    HashMap<HOSPICE, String> fieldValues = new HashMap<>();
    for (HealthRecord.Encounter encounter : person.record.encounters) {
      if (encounter.stop < startTime || encounter.stop < claimCutoff) {
        continue;
      }

      boolean isVA = (ProviderType.VETERAN == encounter.provider.type);
      // IHS facilities have valid 6 digit id, IHS centers don't
      boolean isIHSCenter = (ProviderType.IHS == encounter.provider.type)
              && encounter.provider.id.length() != 6;
      boolean isHospice = encounter.type.equals(EncounterType.HOSPICE.toString());
      if (isVA || isIHSCenter || !isHospice) {
        continue;
      }

      // Use the active condition diagnoses to enter mapped values
      // into the diagnoses codes.
      List<String> mappedDiagnosisCodes = getDiagnosesCodes(person, encounter.stop);
      if (mappedDiagnosisCodes.isEmpty()) {
        continue; // skip this encounter
      }

      long claimId = BB2RIFExporter.claimId.getAndDecrement();
      int claimGroupId = BB2RIFExporter.claimGroupId.getAndDecrement();
      long fiDocId = BB2RIFExporter.fiDocCntlNum.getAndDecrement();
      fieldValues.clear();
      staticFieldConfig.setValues(fieldValues, HOSPICE.class, person);

      fieldValues.put(HOSPICE.BENE_ID, (String) person.attributes.get(BB2_BENE_ID));
      fieldValues.put(HOSPICE.CLM_ID, "" + claimId);
      fieldValues.put(HOSPICE.CLM_GRP_ID, "" + claimGroupId);
      fieldValues.put(HOSPICE.FI_DOC_CLM_CNTL_NUM, "" + fiDocId);
      fieldValues.put(HOSPICE.CLM_FROM_DT, bb2DateFromTimestamp(encounter.start));
      fieldValues.put(HOSPICE.CLM_HOSPC_START_DT_ID, bb2DateFromTimestamp(encounter.start));
      fieldValues.put(HOSPICE.CLM_THRU_DT, bb2DateFromTimestamp(encounter.stop));
      fieldValues.put(HOSPICE.NCH_WKLY_PROC_DT,
              bb2DateFromTimestamp(ExportHelper.nextFriday(encounter.stop)));
      fieldValues.put(HOSPICE.PRVDR_NUM, encounter.provider.id);
      fieldValues.put(HOSPICE.AT_PHYSN_NPI, encounter.clinician.npi);
      fieldValues.put(HOSPICE.RNDRNG_PHYSN_NPI, encounter.clinician.npi);
      fieldValues.put(HOSPICE.ORG_NPI_NUM, encounter.provider.npi);
      fieldValues.put(HOSPICE.CLM_PMT_AMT,
              String.format("%.2f", encounter.claim.getTotalClaimCost()));
      if (encounter.claim.plan.getPayer()
          == PayerManager.getGovernmentPayer(PayerManager.MEDICARE)) {
        fieldValues.put(HOSPICE.NCH_PRMRY_PYR_CLM_PD_AMT, "0");
      } else {
        fieldValues.put(HOSPICE.NCH_PRMRY_PYR_CLM_PD_AMT,
                String.format("%.2f", encounter.claim.getCoveredCost()));
      }
      fieldValues.put(HOSPICE.PRVDR_STATE_CD,
              locationMapper.getStateCode(encounter.provider.state));
      // PTNT_DSCHRG_STUS_CD: 1=home, 2=transfer, 3=SNF, 20=died, 30=still here
      // NCH_PTNT_STUS_IND_CD: A = Discharged, B = Died, C = Still a patient
      String dischargeStatus = null;
      String patientStatus = null;
      String dischargeDate = null;
      if (encounter.ended) {
        dischargeStatus = "1"; // TODO 2=transfer if the next encounter is also inpatient
        patientStatus = "A"; // discharged
        dischargeDate = bb2DateFromTimestamp(ExportHelper.nextFriday(encounter.stop));
      } else {
        dischargeStatus = "30"; // the patient is still here
        patientStatus = "C"; // still a patient
      }
      if (!person.alive(encounter.stop)) {
        dischargeStatus = "20"; // the patient died before the encounter ended
        patientStatus = "B"; // died
        dischargeDate = bb2DateFromTimestamp(ExportHelper.nextFriday(encounter.stop));
      }
      fieldValues.put(HOSPICE.PTNT_DSCHRG_STUS_CD, dischargeStatus);
      fieldValues.put(HOSPICE.NCH_PTNT_STATUS_IND_CD, patientStatus);
      if (dischargeDate != null) {
        fieldValues.put(HOSPICE.NCH_BENE_DSCHRG_DT, dischargeDate);
      }
      fieldValues.put(HOSPICE.CLM_TOT_CHRG_AMT,
              String.format("%.2f", encounter.claim.getTotalClaimCost()));
      fieldValues.put(HOSPICE.REV_CNTR_TOT_CHRG_AMT,
          String.format("%.2f", encounter.claim.getCoveredCost()));
      fieldValues.put(HOSPICE.REV_CNTR_NCVRD_CHRG_AMT,
          String.format("%.2f", encounter.claim.getPatientCost()));
      fieldValues.put(HOSPICE.REV_CNTR_PMT_AMT_AMT,
          String.format("%.2f", encounter.claim.getCoveredCost()));
      fieldValues.put(HOSPICE.REV_CNTR_PRVDR_PMT_AMT,
              String.format("%.2f", encounter.claim.getCoveredCost()));

      if (encounter.reason != null) {
        // If the encounter has a recorded reason, enter the mapped
        // values into the principle diagnoses code.
        if (conditionCodeMapper.canMap(encounter.reason.code)) {
          String icdCode = conditionCodeMapper.map(encounter.reason.code, person, true);
          fieldValues.put(HOSPICE.PRNCPAL_DGNS_CD, icdCode);
        }
      }

      int smallest = Math.min(mappedDiagnosisCodes.size(),
              BB2RIFStructure.hospiceDxFields.length);
      for (int i = 0; i < smallest; i++) {
        HOSPICE[] dxField = BB2RIFStructure.hospiceDxFields[i];
        fieldValues.put(dxField[0], mappedDiagnosisCodes.get(i));
        fieldValues.put(dxField[1], "0"); // 0=ICD10
      }
      if (!fieldValues.containsKey(HOSPICE.PRNCPAL_DGNS_CD)) {
        fieldValues.put(HOSPICE.PRNCPAL_DGNS_CD, mappedDiagnosisCodes.get(0));
      }

      // Check for external code...
      setExternalCode(person, fieldValues,
          HOSPICE.PRNCPAL_DGNS_CD, HOSPICE.ICD_DGNS_E_CD1, HOSPICE.ICD_DGNS_E_VRSN_CD1);
      setExternalCode(person, fieldValues,
          HOSPICE.PRNCPAL_DGNS_CD, HOSPICE.FST_DGNS_E_CD, HOSPICE.FST_DGNS_E_VRSN_CD);

      int days = (int) ((encounter.stop - encounter.start) / (1000 * 60 * 60 * 24));
      if (days <= 0) {
        days = 1;
      }
      fieldValues.put(HOSPICE.CLM_UTLZTN_DAY_CNT, "" + days);
      int coinDays = days -  21; // first 21 days no coinsurance
      if (coinDays < 0) {
        coinDays = 0;
      }
      fieldValues.put(HOSPICE.REV_CNTR_UNIT_CNT, "" + days);
      fieldValues.put(HOSPICE.REV_CNTR_RATE_AMT,
          String.format("%.2f", encounter.claim.getTotalClaimCost()
                  .divide(BigDecimal.valueOf(days), RoundingMode.HALF_EVEN)
                  .setScale(2, RoundingMode.HALF_EVEN)));
      String revCenter = fieldValues.get(HOSPICE.REV_CNTR);

      synchronized (rifWriters.getOrCreateWriter(HOSPICE.class)) {
        int claimLine = 1;
        for (ClaimEntry lineItem : encounter.claim.items) {
          String hcpcsCode = null;
          if (lineItem.entry instanceof HealthRecord.Procedure) {
            for (HealthRecord.Code code : lineItem.entry.codes) {
              if (hcpcsCodeMapper.canMap(code.code)) {
                hcpcsCode = hcpcsCodeMapper.map(code.code, person, true);
                break; // take the first mappable code for each procedure
              }
            }
            fieldValues.put(HOSPICE.REV_CNTR, revCenter);
            fieldValues.remove(HOSPICE.REV_CNTR_NDC_QTY);
            fieldValues.remove(HOSPICE.REV_CNTR_NDC_QTY_QLFR_CD);
          } else if (lineItem.entry instanceof HealthRecord.Medication) {
            HealthRecord.Medication med = (HealthRecord.Medication) lineItem.entry;
            if (med.administration) {
              hcpcsCode = "T1502";  // Administration of medication
              fieldValues.put(HOSPICE.REV_CNTR, "0250"); // Pharmacy-general classification
              fieldValues.put(HOSPICE.REV_CNTR_NDC_QTY, "1"); // 1 Unit
              fieldValues.put(HOSPICE.REV_CNTR_NDC_QTY_QLFR_CD, "UN"); // Unit
            }
          }
          if (hcpcsCode == null) {
            continue;
          }

          fieldValues.put(HOSPICE.CLM_LINE_NUM, Integer.toString(claimLine++));
          fieldValues.put(HOSPICE.REV_CNTR_DT, bb2DateFromTimestamp(lineItem.entry.start));
          fieldValues.put(HOSPICE.HCPCS_CD, hcpcsCode);
          fieldValues.put(HOSPICE.REV_CNTR_RATE_AMT,
              String.format("%.2f", lineItem.cost
                      .divide(BigDecimal.valueOf(Integer.max(1, days)), RoundingMode.HALF_EVEN)
                      .setScale(2, RoundingMode.HALF_EVEN)));
          fieldValues.put(HOSPICE.REV_CNTR_PMT_AMT_AMT,
<<<<<<< HEAD
              String.format("%.2f", lineItem.coinsurancePaidByPayer + lineItem.paidByPayer));
          fieldValues.put(HOSPICE.REV_CNTR_TOT_CHRG_AMT,
              String.format("%.2f", lineItem.cost));
          fieldValues.put(HOSPICE.REV_CNTR_NCVRD_CHRG_AMT,
              String.format("%.2f", lineItem.copay + lineItem.paidByDeductible
              + lineItem.paidByPatient));
          if (lineItem.paidByPatient == 0 && lineItem.paidByDeductible == 0) {
            // Not subject to deductible or coinsurance
            fieldValues.put(HOSPICE.REV_CNTR_DDCTBL_COINSRNC_CD, "3");
          } else if (lineItem.paidByPatient > 0 && lineItem.paidByDeductible > 0) {
            // Subject to deductible and coinsurance
            fieldValues.put(HOSPICE.REV_CNTR_DDCTBL_COINSRNC_CD, "0");
          } else if (lineItem.paidByPatient == 0) {
=======
              String.format("%.2f", lineItem.coinsurance.add(lineItem.payer)));
          fieldValues.put(HOSPICE.REV_CNTR_TOT_CHRG_AMT,
              String.format("%.2f", lineItem.cost));
          fieldValues.put(HOSPICE.REV_CNTR_NCVRD_CHRG_AMT,
              String.format("%.2f", lineItem.copay.add(lineItem.deductible).add(lineItem.pocket)));
          if (lineItem.pocket.compareTo(Claim.ZERO_CENTS) == 0
                  && lineItem.deductible.compareTo(Claim.ZERO_CENTS) == 0) {
            // Not subject to deductible or coinsurance
            fieldValues.put(HOSPICE.REV_CNTR_DDCTBL_COINSRNC_CD, "3");
          } else if (lineItem.pocket.compareTo(Claim.ZERO_CENTS) > 0
                  && lineItem.deductible.compareTo(Claim.ZERO_CENTS) > 0) {
            // Subject to deductible and coinsurance
            fieldValues.put(HOSPICE.REV_CNTR_DDCTBL_COINSRNC_CD, "0");
          } else if (lineItem.pocket.compareTo(Claim.ZERO_CENTS) == 0) {
>>>>>>> eac0b574
            // Not subject to deductible
            fieldValues.put(HOSPICE.REV_CNTR_DDCTBL_COINSRNC_CD, "1");
          } else {
            // Not subject to coinsurance
            fieldValues.put(HOSPICE.REV_CNTR_DDCTBL_COINSRNC_CD, "2");
          }
          rifWriters.writeValues(HOSPICE.class, fieldValues);
        }

        if (claimLine == 1) {
          // If claimLine still equals 1, then no line items were successfully added.
          // Add a single top-level entry.
          fieldValues.put(HOSPICE.CLM_LINE_NUM, Integer.toString(claimLine));
          fieldValues.put(HOSPICE.REV_CNTR_DT, bb2DateFromTimestamp(encounter.start));
          fieldValues.put(HOSPICE.HCPCS_CD, "S9126"); // hospice per diem
          rifWriters.writeValues(HOSPICE.class, fieldValues);
        }
      }
    }
  }

  /**
   * Export Home Health Agency visits for a single person.
   * @param person the person to export
   * @param startTime earliest claim date to export
   * @param stopTime end time of simulation
   * @throws IOException if something goes wrong
   */
  private void exportSNF(Person person, long startTime, long stopTime) throws IOException {
    HashMap<SNF, String> fieldValues = new HashMap<>();
    boolean previousEmergency;
    boolean previousUrgent;

    for (HealthRecord.Encounter encounter : person.record.encounters) {
      if (encounter.stop < startTime || encounter.stop < claimCutoff) {
        continue;
      }

      boolean isVA = (ProviderType.VETERAN == encounter.provider.type);
      // IHS facilities have valid 6 digit id, IHS centers don't
      boolean isIHSCenter = (ProviderType.IHS == encounter.provider.type)
              && encounter.provider.id.length() != 6;
      boolean isSNF = encounter.type.equals(EncounterType.SNF.toString());
      if (isVA || isIHSCenter || !isSNF) {
        continue;
      }

      previousEmergency = encounter.type.equals(EncounterType.EMERGENCY.toString());
      previousUrgent = encounter.type.equals(EncounterType.URGENTCARE.toString());

      long claimId = BB2RIFExporter.claimId.getAndDecrement();
      int claimGroupId = BB2RIFExporter.claimGroupId.getAndDecrement();
      long fiDocId = BB2RIFExporter.fiDocCntlNum.getAndDecrement();

      fieldValues.clear();
      staticFieldConfig.setValues(fieldValues, SNF.class, person);

      // The REQUIRED Fields
      fieldValues.put(SNF.BENE_ID, (String) person.attributes.get(BB2_BENE_ID));
      fieldValues.put(SNF.CLM_ID, "" + claimId);
      fieldValues.put(SNF.CLM_GRP_ID, "" + claimGroupId);
      fieldValues.put(SNF.FI_DOC_CLM_CNTL_NUM, "" + fiDocId);
      fieldValues.put(SNF.CLM_FROM_DT, bb2DateFromTimestamp(encounter.start));
      fieldValues.put(SNF.CLM_ADMSN_DT, bb2DateFromTimestamp(encounter.start));
      fieldValues.put(SNF.CLM_THRU_DT, bb2DateFromTimestamp(encounter.stop));
      fieldValues.put(SNF.NCH_WKLY_PROC_DT,
          bb2DateFromTimestamp(ExportHelper.nextFriday(encounter.stop)));
      fieldValues.put(SNF.PRVDR_NUM, encounter.provider.id);
      fieldValues.put(SNF.ORG_NPI_NUM, encounter.provider.npi);
      fieldValues.put(SNF.AT_PHYSN_NPI, encounter.clinician.npi);
      fieldValues.put(SNF.OP_PHYSN_NPI, encounter.clinician.npi);
      fieldValues.put(SNF.RNDRNG_PHYSN_NPI, encounter.clinician.npi);

      fieldValues.put(SNF.CLM_PMT_AMT,
          String.format("%.2f", encounter.claim.getCoveredCost()));
      if (encounter.claim.plan.getPayer()
          == PayerManager.getGovernmentPayer(PayerManager.MEDICARE)) {
        fieldValues.put(SNF.NCH_PRMRY_PYR_CLM_PD_AMT, "0");
      } else {
        fieldValues.put(SNF.NCH_PRMRY_PYR_CLM_PD_AMT,
            String.format("%.2f", encounter.claim.getCoveredCost()));
      }
      fieldValues.put(SNF.PRVDR_STATE_CD,
          locationMapper.getStateCode(encounter.provider.state));
      fieldValues.put(SNF.CLM_TOT_CHRG_AMT,
          String.format("%.2f", encounter.claim.getTotalClaimCost()));
      if (previousEmergency) {
        fieldValues.put(SNF.CLM_IP_ADMSN_TYPE_CD, "1");
      } else if (previousUrgent) {
        fieldValues.put(SNF.CLM_IP_ADMSN_TYPE_CD, "2");
      } else {
        fieldValues.put(SNF.CLM_IP_ADMSN_TYPE_CD, "3");
      }
      fieldValues.put(SNF.NCH_BENE_IP_DDCTBL_AMT,
          String.format("%.2f", encounter.claim.getDeductiblePaid()));
      fieldValues.put(SNF.NCH_BENE_PTA_COINSRNC_LBLTY_AM,
          String.format("%.2f", encounter.claim.getCoinsurancePaid()));
      fieldValues.put(SNF.NCH_IP_NCVRD_CHRG_AMT,
          String.format("%.2f", encounter.claim.getPatientCost()));
      fieldValues.put(SNF.NCH_IP_TOT_DDCTN_AMT,
          String.format("%.2f", encounter.claim.getDeductiblePaid().add(
                  encounter.claim.getCoinsurancePaid())));
      int days = (int) ((encounter.stop - encounter.start) / (1000 * 60 * 60 * 24));
      if (days <= 0) {
        days = 1;
      }
      fieldValues.put(SNF.CLM_UTLZTN_DAY_CNT, "" + days);
      int coinDays = days -  21; // first 21 days no coinsurance
      if (coinDays < 0) {
        coinDays = 0;
      }
      fieldValues.put(SNF.BENE_TOT_COINSRNC_DAYS_CNT, "" + coinDays);
      fieldValues.put(SNF.REV_CNTR_UNIT_CNT, "" + days);
      fieldValues.put(SNF.REV_CNTR_RATE_AMT,
          String.format("%.2f", encounter.claim.getTotalClaimCost()
                  .divide(BigDecimal.valueOf(days), RoundingMode.HALF_EVEN)
                  .setScale(2, RoundingMode.HALF_EVEN)));
      fieldValues.put(SNF.REV_CNTR_TOT_CHRG_AMT,
          String.format("%.2f", encounter.claim.getTotalClaimCost()));
      fieldValues.put(SNF.REV_CNTR_NCVRD_CHRG_AMT,
          String.format("%.2f", encounter.claim.getPatientCost()));

      // OPTIONAL CODES
      if (encounter.reason != null) {
        // If the encounter has a recorded reason, enter the mapped
        // values into the principle diagnoses code.
        if (conditionCodeMapper.canMap(encounter.reason.code)) {
          String icdCode = conditionCodeMapper.map(encounter.reason.code, person, true);
          fieldValues.put(SNF.PRNCPAL_DGNS_CD, icdCode);
          fieldValues.put(SNF.ADMTG_DGNS_CD, icdCode);
          if (drgCodeMapper.canMap(icdCode)) {
            fieldValues.put(SNF.CLM_DRG_CD, drgCodeMapper.map(icdCode, person));
          }
        }
      }

      // PTNT_DSCHRG_STUS_CD: 1=home, 2=transfer, 3=SNF, 20=died, 30=still here
      // NCH_PTNT_STUS_IND_CD: A = Discharged, B = Died, C = Still a patient
      String dischargeStatus = null;
      String patientStatus = null;
      String dischargeDate = null;
      if (encounter.ended) {
        dischargeStatus = "1"; // TODO 2=transfer if the next encounter is also inpatient
        patientStatus = "A"; // discharged
        dischargeDate = bb2DateFromTimestamp(ExportHelper.nextFriday(encounter.stop));
      } else {
        dischargeStatus = "30"; // the patient is still here
        patientStatus = "C"; // still a patient
      }
      if (!person.alive(encounter.stop)) {
        dischargeStatus = "20"; // the patient died before the encounter ended
        patientStatus = "B"; // died
        dischargeDate = bb2DateFromTimestamp(ExportHelper.nextFriday(encounter.stop));
      }
      fieldValues.put(SNF.PTNT_DSCHRG_STUS_CD, dischargeStatus);
      fieldValues.put(SNF.NCH_PTNT_STATUS_IND_CD, patientStatus);
      if (dischargeDate != null) {
        fieldValues.put(SNF.NCH_BENE_DSCHRG_DT, dischargeDate);
      }

      // Use the active condition diagnoses to enter mapped values
      // into the diagnoses codes.
      List<String> mappedDiagnosisCodes = getDiagnosesCodes(person, encounter.stop);
      boolean noDiagnoses = mappedDiagnosisCodes.isEmpty();
      if (!noDiagnoses) {
        int smallest = Math.min(mappedDiagnosisCodes.size(),
                BB2RIFStructure.snfDxFields.length);
        for (int i = 0; i < smallest; i++) {
          SNF[] dxField = BB2RIFStructure.snfDxFields[i];
          fieldValues.put(dxField[0], mappedDiagnosisCodes.get(i));
          fieldValues.put(dxField[1], "0"); // 0=ICD10
        }
        if (!fieldValues.containsKey(SNF.PRNCPAL_DGNS_CD)) {
          fieldValues.put(SNF.PRNCPAL_DGNS_CD, mappedDiagnosisCodes.get(0));
          fieldValues.put(SNF.ADMTG_DGNS_CD, mappedDiagnosisCodes.get(0));
        }
      }

      // Check for external code...
      setExternalCode(person, fieldValues,
          SNF.PRNCPAL_DGNS_CD, SNF.ICD_DGNS_E_CD1, SNF.ICD_DGNS_E_VRSN_CD1);
      setExternalCode(person, fieldValues,
          SNF.PRNCPAL_DGNS_CD, SNF.FST_DGNS_E_CD, SNF.FST_DGNS_E_VRSN_CD);

      // Use the procedures in this encounter to enter mapped values
      boolean noProcedures = false;
      if (!encounter.procedures.isEmpty()) {
        List<HealthRecord.Procedure> mappableProcedures = new ArrayList<>();
        List<String> mappedProcedureCodes = new ArrayList<>();
        for (HealthRecord.Procedure procedure : encounter.procedures) {
          for (HealthRecord.Code code : procedure.codes) {
            if (conditionCodeMapper.canMap(code.code)) {
              mappableProcedures.add(procedure);
              mappedProcedureCodes.add(conditionCodeMapper.map(code.code, person, true));
              break; // take the first mappable code for each procedure
            }
          }
        }
        if (!mappableProcedures.isEmpty()) {
          int smallest = Math.min(mappableProcedures.size(),
                  BB2RIFStructure.snfPxFields.length);
          for (int i = 0; i < smallest; i++) {
            SNF[] pxField = BB2RIFStructure.snfPxFields[i];
            fieldValues.put(pxField[0], mappedProcedureCodes.get(i));
            fieldValues.put(pxField[1], "0"); // 0=ICD10
            fieldValues.put(pxField[2], bb2DateFromTimestamp(mappableProcedures.get(i).start));
          }
        } else {
          noProcedures = true;
        }
      }

      if (noDiagnoses && noProcedures) {
        continue; // skip this encounter
      }
      String revCenter = fieldValues.get(SNF.REV_CNTR);

      synchronized (rifWriters.getOrCreateWriter(SNF.class)) {
        int claimLine = 1;
        for (ClaimEntry lineItem : encounter.claim.items) {
          String hcpcsCode = null;
          if (lineItem.entry instanceof HealthRecord.Procedure) {
            for (HealthRecord.Code code : lineItem.entry.codes) {
              if (hcpcsCodeMapper.canMap(code.code)) {
                hcpcsCode = hcpcsCodeMapper.map(code.code, person, true);
                break; // take the first mappable code for each procedure
              }
            }
            fieldValues.put(SNF.REV_CNTR, revCenter);
            fieldValues.remove(SNF.REV_CNTR_NDC_QTY);
            fieldValues.remove(SNF.REV_CNTR_NDC_QTY_QLFR_CD);
          } else if (lineItem.entry instanceof HealthRecord.Medication) {
            HealthRecord.Medication med = (HealthRecord.Medication) lineItem.entry;
            if (med.administration) {
              hcpcsCode = "T1502";  // Administration of medication
              fieldValues.put(SNF.REV_CNTR, "0250"); // Pharmacy-general classification
              fieldValues.put(SNF.REV_CNTR_NDC_QTY, "1"); // 1 Unit
              fieldValues.put(SNF.REV_CNTR_NDC_QTY_QLFR_CD, "UN"); // Unit
            }
          }
          if (hcpcsCode == null) {
            continue;
          }

          fieldValues.put(SNF.CLM_LINE_NUM, Integer.toString(claimLine++));
          fieldValues.put(SNF.HCPCS_CD, hcpcsCode);
          fieldValues.put(SNF.REV_CNTR_RATE_AMT,
              String.format("%.2f", lineItem.cost
                      .divide(BigDecimal.valueOf(Integer.max(1, days)), RoundingMode.HALF_EVEN)
                      .setScale(2, RoundingMode.HALF_EVEN)));
          fieldValues.put(SNF.REV_CNTR_TOT_CHRG_AMT,
              String.format("%.2f", lineItem.cost));
          fieldValues.put(SNF.REV_CNTR_NCVRD_CHRG_AMT,
<<<<<<< HEAD
              String.format("%.2f", lineItem.copay + lineItem.paidByDeductible
              + lineItem.paidByPatient));
          if (lineItem.paidByPatient == 0 && lineItem.paidByDeductible == 0) {
            // Not subject to deductible or coinsurance
            fieldValues.put(SNF.REV_CNTR_DDCTBL_COINSRNC_CD, "3");
          } else if (lineItem.paidByPatient > 0 && lineItem.paidByDeductible > 0) {
            // Subject to deductible and coinsurance
            fieldValues.put(SNF.REV_CNTR_DDCTBL_COINSRNC_CD, "0");
          } else if (lineItem.paidByPatient == 0) {
=======
              String.format("%.2f", lineItem.copay.add(lineItem.deductible).add(lineItem.pocket)));
          if (lineItem.pocket.compareTo(Claim.ZERO_CENTS) == 0
                  && lineItem.deductible.compareTo(Claim.ZERO_CENTS) == 0) {
            // Not subject to deductible or coinsurance
            fieldValues.put(SNF.REV_CNTR_DDCTBL_COINSRNC_CD, "3");
          } else if (lineItem.pocket.compareTo(Claim.ZERO_CENTS) > 0
                  && lineItem.deductible.compareTo(Claim.ZERO_CENTS) > 0) {
            // Subject to deductible and coinsurance
            fieldValues.put(SNF.REV_CNTR_DDCTBL_COINSRNC_CD, "0");
          } else if (lineItem.pocket.compareTo(Claim.ZERO_CENTS) == 0) {
>>>>>>> eac0b574
            // Not subject to deductible
            fieldValues.put(SNF.REV_CNTR_DDCTBL_COINSRNC_CD, "1");
          } else {
            // Not subject to coinsurance
            fieldValues.put(SNF.REV_CNTR_DDCTBL_COINSRNC_CD, "2");
          }
          rifWriters.writeValues(SNF.class, fieldValues);
        }

        if (claimLine == 1) {
          // If claimLine still equals 1, then no line items were successfully added.
          // Add a single top-level entry.
          fieldValues.put(SNF.CLM_LINE_NUM, Integer.toString(claimLine));
          // G0299: "direct skilled nursing services of a registered nurse (RN) in the home health
          // or hospice setting"
          fieldValues.put(SNF.HCPCS_CD, "G0299");
          rifWriters.writeValues(SNF.class, fieldValues);
        }
      }
    }
  }

  /**
   * Get the BB2 race code. BB2 uses a single code to represent race and ethnicity, we assume
   * ethnicity gets priority here.
   * @param ethnicity the Synthea ethnicity
   * @param race the Synthea race
   * @return the BB2 race code
   */
  public static String bb2RaceCode(String ethnicity, String race) {
    if ("hispanic".equals(ethnicity)) {
      return "5";
    } else {
      String bbRaceCode; // unknown
      switch (race) {
        case "white":
          bbRaceCode = "1";
          break;
        case "black":
          bbRaceCode = "2";
          break;
        case "asian":
          bbRaceCode = "4";
          break;
        case "native":
          bbRaceCode = "6";
          break;
        case "other":
        default:
          bbRaceCode = "3";
          break;
      }
      return bbRaceCode;
    }
  }

  /**
   * Thread safe singleton pattern adopted from
   * https://stackoverflow.com/questions/7048198/thread-safe-singletons-in-java
   */
  private static class SingletonHolder {
    /**
     * Singleton instance of the CSVExporter.
     */
    private static final BB2RIFExporter instance = new BB2RIFExporter();
  }

  /**
   * Get the current instance of the BBExporter.
   *
   * @return the current instance of the BBExporter.
   */
  public static BB2RIFExporter getInstance() {
    return SingletonHolder.instance;
  }

  /**
   * Utility class for dealing with code mapping configuration writers.
   */
  static class CodeMapper {
    private static boolean requireCodeMaps = Config.getAsBoolean(
            "exporter.bfd.require_code_maps", true);
    private HashMap<String, List<Map<String, String>>> map;
    private boolean mapImported = false;

    /**
     * Create a new CodeMapper for the supplied JSON string.
     * @param jsonMap a stringified JSON mapping writer. Expects the following format:
     * <pre>
     * {
     *   "synthea_code": [ # each synthea code will be mapped to one of the codes in this array
     *     {
     *       "code": "BFD_code",
     *       "description": "Description of code", # optional
     *       "other field": "value of other field" # optional additional fields
     *     }
     *   ]
     * }
     * </pre>
     */
    public CodeMapper(String jsonMap) {
      try {
        String json = Utilities.readResource(jsonMap);
        Gson g = new Gson();
        Type type = new TypeToken<HashMap<String,List<Map<String, String>>>>(){}.getType();
        map = g.fromJson(json, type);
        mapImported = true;
      } catch (JsonSyntaxException | IOException | IllegalArgumentException e) {
        if (requireCodeMaps) {
          throw new MissingResourceException("Unable to read code map file: " + jsonMap,
                  "CodeMapper", jsonMap);
        } else {
          // For testing, the mapping writer is not present.
          System.out.println("BB2Exporter is running without " + jsonMap);
        }
      }
    }

    /**
     * Determines whether this mapper has an entry for the supplied code.
     * @param codeToMap the Synthea code to look for
     * @return true if the Synthea code can be mapped to BFD, false if not
     */
    public boolean canMap(String codeToMap) {
      if (map == null) {
        return false;
      }
      return map.containsKey(codeToMap);
    }

    /**
     * Determines whether this mapper was successfully configured with a code map.
     * @return true if configured, false otherwise.
     */
    public boolean hasMap() {
      return mapImported;
    }

    /**
     * Get one of the BFD codes for the supplied Synthea code. Equivalent to
     * {@code map(codeToMap, "code", rand)}.
     * @param codeToMap the Synthea code to look for
     * @param rand a source of random numbers used to pick one of the list of BFD codes
     * @return the BFD code or null if the code can't be mapped
     */
    public String map(String codeToMap, RandomNumberGenerator rand) {
      return map(codeToMap, "code", rand);
    }

    /**
     * Get one of the BFD codes for the supplied Synthea code. Equivalent to
     * {@code map(codeToMap, "code", rand)}.
     * @param codeToMap the Synthea code to look for
     * @param rand a source of random numbers used to pick one of the list of BFD codes
     * @param stripDots whether to remove dots in codes (e.g. J39.45 -> J3945)
     * @return the BFD code or null if the code can't be mapped
     */
    public String map(String codeToMap, RandomNumberGenerator rand, boolean stripDots) {
      return map(codeToMap, "code", rand, stripDots);
    }

    /**
     * Get one of the BFD codes for the supplied Synthea code.
     * @param codeToMap the Synthea code to look for
     * @param bfdCodeType the type of BFD code to map to
     * @param rand a source of random numbers used to pick one of the list of BFD codes
     * @return the BFD code or null if the code can't be mapped
     */
    public String map(String codeToMap, String bfdCodeType, RandomNumberGenerator rand) {
      return map(codeToMap, bfdCodeType, rand, false);
    }

    /**
     * Get one of the BFD codes for the supplied Synthea code.
     * @param codeToMap the Synthea code to look for
     * @param bfdCodeType the type of BFD code to map to
     * @param rand a source of random numbers used to pick one of the list of BFD codes
     * @param stripDots whether to remove dots in codes (e.g. J39.45 -> J3945)
     * @return the BFD code or null if the code can't be mapped
     */
    public String map(String codeToMap, String bfdCodeType, RandomNumberGenerator rand,
            boolean stripDots) {
      if (!canMap(codeToMap)) {
        return null;
      }
      List<Map<String, String>> options = map.get(codeToMap);
      int choice = rand.randInt(options.size());
      String code = options.get(choice).get(bfdCodeType);
      if (stripDots) {
        return code.replaceAll("\\.", "");
      } else {
        return code;
      }
    }
  }

  /**
   * Utility class for writing to BB2 writers.
   */
  private static class SynchronizedBBLineWriter<E extends Enum<E>> {

    private String bbFieldSeparator = "|";
    private final Path path;
    private final Class<E> clazz;

    /**
     * Construct a new instance. Fields will be separated using the default '|' character.
     * @param path the file path to write to
     * @throws IOException if something goes wrong
     */
    public SynchronizedBBLineWriter(Class<E> clazz, Path path) {
      this.path = path;
      this.clazz = clazz;
      writeHeaderIfNeeded();
    }

    /**
     * Construct a new instance.
     * @param path the file path to write to
     * @param separator overrides the default '|' field separator
     * @throws IOException if something goes wrong
     */
    public SynchronizedBBLineWriter(Class<E> clazz, Path path, String separator) {
      this.path = path;
      this.clazz = clazz;
      this.bbFieldSeparator = separator;
      writeHeaderIfNeeded();
    }

    /**
     * Write a BB2 header if the file is not present or is empty.
     * @throws IOException if something goes wrong
     */
    private void writeHeaderIfNeeded() {
      if (getFile().length() == 0) {
        String[] fields = Arrays.stream(clazz.getEnumConstants()).map(Enum::name)
                .toArray(String[]::new);
        writeLine(fields);
      }
    }

    /**
     * Write a line of output consisting of one or more fields separated by '|' and terminated with
     * a system new line.
     * @param fields the fields that will be concatenated into the line
     * @throws IOException if something goes wrong
     */
    private void writeLine(String... fields) {
      String line = String.join(bbFieldSeparator, fields);
      Exporter.appendToFile(path, line);
    }

    /**
     * Write a BB2 writer line.
     * @param fieldValues a sparse map of column names to values, missing values will result in
     *     empty values in the corresponding column
     * @throws IOException if something goes wrong
     */
    public void writeValues(Map<E, String> fieldValues)
            throws IOException {
      String[] fields = Arrays.stream(clazz.getEnumConstants())
              .map((e) -> fieldValues.getOrDefault(e, "")).toArray(String[]::new);
      writeLine(fields);
    }

    /**
     * Get the file that this writer writes to.
     * @return the file
     */
    public File getFile() {
      return path.toFile();
    }
  }

  /**
   * Class to manage mapping values in the static BFD TSV writer to the exported writers.
   */
  public static class StaticFieldConfig {
    List<LinkedHashMap<String, String>> config;
    Map<String, LinkedHashMap<String, String>> configMap;

    /**
     * Default constructor that parses the TSV config writer.
     * @throws IOException if the writer can't be read.
     */
    public StaticFieldConfig() throws IOException {
      String tsv = Utilities.readResource("export/bfd_field_values.tsv");
      config = SimpleCSV.parse(tsv, '\t');
      configMap = new HashMap<>();
      for (LinkedHashMap<String, String> row: config) {
        configMap.put(row.get("Field"), row);
      }
    }

    /**
     * Only used for unit tests.
     * @param <E> the type parameter
     * @param field the name of a value in the supplied enum class (e.g. DML_IND).
     * @param tableEnum one of the exporter enums (e.g. InpatientFields or OutpatientFields).
     * @return the cell value in the TSV where field identifies the row and tableEnum is the column.
     */
    <E extends Enum<E>> String getValue(String field, Class<E> tableEnum) {
      return configMap.get(field).get(tableEnum.getSimpleName());
    }

    Set<String> validateTSV() {
      LinkedHashSet tsvIssues = new LinkedHashSet<>();
      for (Class tableEnum: BB2RIFStructure.RIF_FILES) {
        String columnName = tableEnum.getSimpleName();
        Method valueOf;
        try {
          valueOf = tableEnum.getMethod("valueOf", String.class);
        } catch (NoSuchMethodException | SecurityException ex) {
          // this should never happen since tableEnum has to be an enum which will have a valueOf
          // method but the compiler isn't clever enought to figure that out
          throw new IllegalArgumentException(ex);
        }
        for (LinkedHashMap<String, String> row: config) {
          String cellContents = stripComments(row.get(columnName));
          if (cellContents.equalsIgnoreCase("N/A")
                  || cellContents.equalsIgnoreCase("Coded")
                  || cellContents.equalsIgnoreCase("[Blank]")) {
            continue; // Skip fields that aren't used are required to be blank or are hand-coded
          } else if (isMacro(cellContents)) {
            tsvIssues.add(String.format(
                    "Skipping macro in TSV line %s [%s] for %s",
                    row.get("Line"), row.get("Field"), columnName));
            continue; // Skip unsupported macro's in the TSV
          } else if (cellContents.isEmpty()) {
            // tsvIssues.add(String.format(
            //        "Empty cell in TSV line %s [%s] for %s",
            //        row.get("Line"), row.get("Field"), columnName));
            continue; // Skip empty cells
          }
          try {
            Enum enumVal = (Enum)valueOf.invoke(null, row.get("Field"));
          } catch (IllegalAccessException | IllegalArgumentException
                  | InvocationTargetException ex) {
            // This should only happen if the TSV contains a value for a field when the
            // columnName enum does not contain that field value.
            tsvIssues.add(String.format(
                    "Error in TSV line %s [%s] for %s (field not in enum): %s",
                    row.get("Line"), row.get("Field"), columnName, ex.toString()));
          }
        }
      }
      return tsvIssues;
    }

    /**
     * Set the configured values from the BFD TSV into the supplied map.
     * @param <E> the type parameter.
     * @param values the map that will receive the TSV-configured values.
     * @param tableEnum the enum class for the BFD table (e.g. InpatientFields or OutpatientFields).
     * @param rand source of randomness
     */
    public <E extends Enum<E>> void setValues(HashMap<E, String> values, Class<E> tableEnum,
            RandomNumberGenerator rand) {
      // Get the name of the columnName to populate. This must match a column name in the
      // config TSV.
      String columnName = tableEnum.getSimpleName();

      // Get the valueOf method for the supplied enum using reflection.
      // We'll use this to convert the string field name to the corresponding enum value
      Method valueOf;
      try {
        valueOf = tableEnum.getMethod("valueOf", String.class);
      } catch (NoSuchMethodException | SecurityException ex) {
        // this should never happen since tableEnum has to be an enum which will have a valueOf
        // method but the compiler isn't clever enought to figure that out
        throw new IllegalArgumentException(ex);
      }

      // Iterate over all of the rows in the TSV
      for (LinkedHashMap<String, String> row: config) {
        String cellContents = stripComments(row.get(columnName));
        String value = null;
        if (cellContents.equalsIgnoreCase("N/A")
            || cellContents.equalsIgnoreCase("Coded")) {
          continue; // Skip fields that aren't used or are hand-coded
        } else if (cellContents.equalsIgnoreCase("[Blank]")) {
          value = " "; // Literally blank
        } else if (isMacro(cellContents)) {
          continue; // Skip unsupported macro's in the TSV
        } else if (cellContents.isEmpty()) {
          continue; // Skip empty cells
        } else {
          value = processCell(cellContents, rand);
        }
        try {
          E enumVal = (E)valueOf.invoke(null, row.get("Field"));
          values.put(enumVal, value);
        } catch (IllegalAccessException | IllegalArgumentException | InvocationTargetException ex) {
          // This should only happen if the TSV contains a value for a field when the
          // columnName enum does not contain that field value.
        }
      }
    }

    /**
     * Remove comments (that consist of text in braces like this) and white space. Note that
     * this is greedy so "(foo) bar (baz)" would yield "".
     * @param str the string to strip
     * @return str with comments and white space removed.
     */
    private static String stripComments(String str) {
      str = str.replaceAll("\\(.*\\)", "");
      return str.trim();
    }

    private static boolean isMacro(String cellContents) {
      return cellContents.startsWith("[");
    }

    /**
     * Process a TSV cell. Content should be either a single value or a comma separated list of
     * value. Single values will be returned unchanged, if a list of values is supplied then one
     * is chosen at random and returned with any leading or trailing white space removed.
     * @param cellContents TSV cell contents.
     * @param rand a source of randomness.
     * @return the selected value.
     */
    static String processCell(String cellContents, RandomNumberGenerator rand) {
      String retval = cellContents;
      if (cellContents.contains(",")) {
        List<String> values = Arrays.asList(retval.split(","));
        int index = rand.randInt(values.size());
        retval = values.get(index).trim();
      }
      return retval;
    }
  }

  /**
   * Utility class for working with CLIA Lab Numbers.
   *
   * @see <a href="https://www.cms.gov/apps/clia/clia_start.asp">
   * https://www.cms.gov/apps/clia/clia_start.asp</a>
   */
  static class CLIA extends FixedLengthIdentifier {

    private static final char[][] CLIA_FORMAT = {NUMERIC, NUMERIC, ALPHA,
        NUMERIC, NUMERIC, NUMERIC, NUMERIC, NUMERIC, NUMERIC, NUMERIC};
    static final long MIN_CLIA = 0;
    static final long MAX_CLIA = maxValue(CLIA_FORMAT);

    public CLIA(long value) {
      super(value, CLIA_FORMAT);
    }

    static CLIA parse(String str) {
      return new CLIA(parse(str, CLIA_FORMAT));
    }

    public CLIA next() {
      return new CLIA(value + 1);
    }
  }

  /**
   * Utility class for working with CMS MBIs.
   * Note that this class fixes the value of character position 2 to be 'S' and will fail to
   * parse MBIs that do not conform to this restriction.
   *
   * @see <a href="https://www.cms.gov/Medicare/New-Medicare-Card/Understanding-the-MBI-with-Format.pdf">
   * https://www.cms.gov/Medicare/New-Medicare-Card/Understanding-the-MBI-with-Format.pdf</a>
   */
  static class MBI extends FixedLengthIdentifier {

    private static final char[] FIXED = {'S'};
    private static final char[][] MBI_FORMAT = {NON_ZERO_NUMERIC, FIXED, ALPHA_NUMERIC, NUMERIC,
      NON_NUMERIC_LIKE_ALPHA, ALPHA_NUMERIC, NUMERIC, NON_NUMERIC_LIKE_ALPHA,
      NON_NUMERIC_LIKE_ALPHA, NUMERIC, NUMERIC};
    static final long MIN_MBI = 0;
    static final long MAX_MBI = maxValue(MBI_FORMAT);

    public MBI(long value) {
      super(value, MBI_FORMAT);
    }

    static MBI parse(String str) {
      return new MBI(parse(str, MBI_FORMAT));
    }

    public MBI next() {
      return new MBI(value + 1);
    }
  }

  /**
   * Utility class for working with CMS Part D Contract IDs.
   */
  static class PartDContractID extends FixedLengthIdentifier {

    private static final char[][] PARTD_CONTRACT_FORMAT = {
      ALPHA, NUMERIC, NUMERIC, NUMERIC, NUMERIC};
    static final long MIN_PARTD_CONTRACT_ID = 0;
    static final long MAX_PARTD_CONTRACT_ID = maxValue(PARTD_CONTRACT_FORMAT);

    public PartDContractID(long value) {
      super(value, PARTD_CONTRACT_FORMAT);
    }

    static PartDContractID parse(String str) {
      return new PartDContractID(parse(str, PARTD_CONTRACT_FORMAT));
    }

    public PartDContractID next() {
      return new PartDContractID(value + 1);
    }
  }

  /**
   * Utility class for working with CMS Part C Contract IDs.
   */
  static class PartCContractID extends FixedLengthIdentifier {

    private static final char[][] PARTC_CONTRACT_FORMAT = {
      ALPHA, NUMERIC, NUMERIC, NUMERIC, NUMERIC};
    static final long MIN_PARTC_CONTRACT_ID = 0;
    static final long MAX_PARTC_CONTRACT_ID = maxValue(PARTC_CONTRACT_FORMAT);

    public PartCContractID(long value) {
      super(value, PARTC_CONTRACT_FORMAT);
    }

    static PartCContractID parse(String str) {
      return new PartCContractID(parse(str, PARTC_CONTRACT_FORMAT));
    }

    public PartCContractID next() {
      return new PartCContractID(value + 1);
    }
  }

  /**
   * Utility class for working with CMS Plan Benefit Package IDs.
   */
  static class PlanBenefitPackageID extends FixedLengthIdentifier {

    private static final char[][] PBP_CONTRACT_FORMAT = {
      NUMERIC, NUMERIC, NUMERIC};
    static final long MIN_PARTC_CONTRACT_ID = 0;
    static final long MAX_PARTC_CONTRACT_ID = maxValue(PBP_CONTRACT_FORMAT);

    public PlanBenefitPackageID(long value) {
      super(value, PBP_CONTRACT_FORMAT);
    }

    static PlanBenefitPackageID parse(String str) {
      return new PlanBenefitPackageID(parse(str, PBP_CONTRACT_FORMAT));
    }

    public PlanBenefitPackageID next() {
      return new PlanBenefitPackageID(value + 1);
    }
  }

  /**
   * Utility class for working with CMS HICNs.
   * Note that this class fixes the value of character position 1 to be 'T' and character position
   * 10 to be 'A' - it will fail to parse HICNs that do not conform to this restriction.
   *
   * @see <a href="https://github.com/CMSgov/beneficiary-fhir-data/blob/master/apps/bfd-model/bfd-model-rif-samples/dev/design-sample-data-sets.md">
   * https://github.com/CMSgov/beneficiary-fhir-data/blob/master/apps/bfd-model/bfd-model-rif-samples/dev/design-sample-data-sets.md</a>
   */
  static class HICN extends FixedLengthIdentifier {

    private static final char[] START = {'T'};
    private static final char[] END = {'A'};
    private static final char[][] HICN_FORMAT = {START, NUMERIC, NUMERIC, NUMERIC, NUMERIC,
      NUMERIC, NUMERIC, NUMERIC, NUMERIC, END};
    static final long MIN_HICN = 0;
    static final long MAX_HICN = maxValue(HICN_FORMAT);

    public HICN(long value) {
      super(value, HICN_FORMAT);
    }

    static HICN parse(String str) {
      return new HICN(parse(str, HICN_FORMAT));
    }

    public HICN next() {
      return new HICN(value + 1);
    }
  }

  private static class FixedLengthIdentifier {

    static final char[] NUMERIC = {'0', '1', '2', '3', '4', '5', '6', '7', '8', '9'};
    static final char[] NON_ZERO_NUMERIC = {'1', '2', '3', '4', '5', '6', '7', '8', '9'};
    static final char[] ALPHA = {
      'A', 'B', 'C', 'D', 'E', 'F', 'G', 'H', 'I', 'J', 'K', 'L', 'M', 'N', 'O', 'P', 'Q', 'R',
      'S', 'T', 'U', 'V', 'W', 'X', 'Y', 'Z'
    };
    static final char[] NON_NUMERIC_LIKE_ALPHA = {
      'A', 'C', 'D', 'E', 'F', 'G', 'H', 'J', 'K', 'M', 'N', 'P', 'Q', 'R', 'T', 'U', 'V',
      'W', 'X', 'Y'
    };
    static final char[] ALPHA_NUMERIC = {
      '0', '1', '2', '3', '4', '5', '6', '7', '8', '9', 'A', 'C', 'D', 'E', 'F', 'G', 'H', 'J',
      'K', 'M', 'N', 'P', 'Q', 'R', 'T', 'U', 'V', 'W', 'X', 'Y'
    };

    private final char[][] format;
    long value;

    public FixedLengthIdentifier(long value, char[][] format) {
      this.format = format;
      if (value < 0 || value > maxValue(format)) {
        throw new IllegalArgumentException(String.format("Value (%d) out of range (%d - %d)",
                value, 0, maxValue(format)));
      }
      this.value = value;
    }

    protected static long parse(String str, char[][] format) {
      str = str.replaceAll("-", "").toUpperCase();
      if (str.length() != format.length) {
        throw new IllegalArgumentException(String.format(
                "Invalid format (%s), must be %d characters", str, format.length));
      }
      long v = 0;
      for (int i = 0; i < format.length; i++) {
        int multiplier = format[i].length;
        v = v * multiplier;
        char c = str.charAt(i);
        char[] range = format[i];
        int index = indexOf(range, c);
        if (index == -1) {
          throw new IllegalArgumentException(String.format(
                  "Unexpected character (%c) at position %d in %s", c, i, str));
        }
        v += index;
      }
      return v;
    }

    protected static long maxValue(char[][] format) {
      long max = 1;
      for (char[] range : format) {
        max = max * range.length;
      }
      return max - 1;
    }

    private static int indexOf(char[] arr, char v) {
      for (int i = 0; i < arr.length; i++) {
        if (arr[i] == v) {
          return i;
        }
      }
      return -1;
    }

    @Override
    public String toString() {
      StringBuilder sb = new StringBuilder();
      long v = this.value;
      for (int i = 0; i < format.length; i++) {
        char[] range = format[format.length - i - 1];
        long p = v % range.length;
        sb.insert(0, range[(int)p]);
        v = v / range.length;
      }
      return sb.toString();
    }

    @Override
    public int hashCode() {
      int hash = 5;
      hash = 53 * hash + (int) (this.value ^ (this.value >>> 32));
      return hash;
    }

    @Override
    public boolean equals(Object obj) {
      if (this == obj) {
        return true;
      }
      if (obj == null) {
        return false;
      }
      if (getClass() != obj.getClass()) {
        return false;
      }
      final FixedLengthIdentifier other = (FixedLengthIdentifier) obj;
      return this.value == other.value;
    }
  }

  private enum RifEntryStatus {
    INITIAL,
    INTERIM,
    FINAL
  }

  private static class RifWriters {
    private final Map<RifEntryStatus, Map<Class, SynchronizedBBLineWriter>> allWriters;
    private final Path outputDir;

    public RifWriters(Path outputDir) {
      this.outputDir = outputDir;
      allWriters = Collections.synchronizedMap(new HashMap<>());
      for (RifEntryStatus status: RifEntryStatus.values()) {
        allWriters.put(status, Collections.synchronizedMap(new HashMap<>()));
      }
    }

    public <E extends Enum<E>> SynchronizedBBLineWriter<E> getWriter(Class<E> rifEnum,
            RifEntryStatus status) {
      return allWriters.get(status).get(rifEnum);
    }

    private <E extends Enum<E>> Path getFilePath(Class<E> enumClass, RifEntryStatus status) {
      return getFilePath(enumClass, status, "csv");
    }

    private <E extends Enum<E>> Path getFilePath(Class<E> enumClass, RifEntryStatus status,
            String ext) {
      String prefix = enumClass.getSimpleName().toLowerCase();
      String suffix = status == RifEntryStatus.INITIAL ? "" : "_" + status.toString().toLowerCase();
      String fileName = String.format("%s%s.%s", prefix, suffix, ext);
      return outputDir.resolve(fileName);
    }

    public synchronized <E extends Enum<E>> SynchronizedBBLineWriter<E> getOrCreateWriter(
            Class<E> enumClass) {
      return getOrCreateWriter(enumClass, RifEntryStatus.INITIAL);
    }

    public synchronized <E extends Enum<E>> SynchronizedBBLineWriter<E> getOrCreateWriter(
            Class<E> enumClass, RifEntryStatus status) {
      return getOrCreateWriter(enumClass, status, "csv", "|");
    }

    public synchronized <E extends Enum<E>> SynchronizedBBLineWriter<E> getOrCreateWriter(
            Class<E> enumClass, RifEntryStatus status, String ext, String separator) {
      SynchronizedBBLineWriter<E> writer = getWriter(enumClass, status);
      if (writer == null) {
        Path filePath = getFilePath(enumClass, status, ext);
        writer = new SynchronizedBBLineWriter<>(
                enumClass, filePath, separator);
        allWriters.get(status).put(enumClass, writer);
      }
      return writer;
    }

    public <E extends Enum<E>> void writeValues(Class<E> enumClass, Map<E, String> fieldValues)
            throws IOException {
      writeValues(enumClass, fieldValues, RifEntryStatus.INITIAL);
    }

    public <E extends Enum<E>> void writeValues(Class<E> enumClass, Map<E, String> fieldValues,
            RifEntryStatus status) throws IOException {
      getOrCreateWriter(enumClass, status).writeValues(fieldValues);
    }
  }
}<|MERGE_RESOLUTION|>--- conflicted
+++ resolved
@@ -64,11 +64,8 @@
 import org.mitre.synthea.world.agents.Person;
 import org.mitre.synthea.world.agents.Provider;
 import org.mitre.synthea.world.agents.Provider.ProviderType;
-<<<<<<< HEAD
-=======
 import org.mitre.synthea.world.concepts.Claim;
 import org.mitre.synthea.world.concepts.Claim.ClaimEntry;
->>>>>>> eac0b574
 import org.mitre.synthea.world.concepts.ClinicianSpecialty;
 import org.mitre.synthea.world.concepts.HealthRecord;
 import org.mitre.synthea.world.concepts.HealthRecord.Code;
@@ -77,7 +74,6 @@
 import org.mitre.synthea.world.concepts.HealthRecord.Entry;
 import org.mitre.synthea.world.concepts.HealthRecord.Medication;
 import org.mitre.synthea.world.concepts.HealthRecord.Supply;
-import org.mitre.synthea.world.concepts.healthinsurance.Claim.ClaimEntry;
 import org.mitre.synthea.world.geography.CMSStateCodeMapper;
 
 /**
@@ -876,11 +872,7 @@
       }
       boolean isVirtual = encounter.type.equals(EncounterType.VIRTUAL.toString());
       boolean isVirtualOutpatient = isVirtual
-<<<<<<< HEAD
           && (ProviderType.HOSPITAL == encounter.provider.type);
-=======
-              && (ProviderType.HOSPITAL == encounter.provider.type);
->>>>>>> eac0b574
       boolean isAmbulatory = encounter.type.equals(EncounterType.AMBULATORY.toString());
       boolean isOutpatient = encounter.type.equals(EncounterType.OUTPATIENT.toString());
       boolean isUrgent = encounter.type.equals(EncounterType.URGENTCARE.toString());
@@ -1069,20 +1061,12 @@
           fieldValues.put(OUTPATIENT.REV_CNTR_RATE_AMT,
               String.format("%.2f", (lineItem.cost)));
           fieldValues.put(OUTPATIENT.REV_CNTR_PMT_AMT_AMT,
-<<<<<<< HEAD
-              String.format("%.2f", lineItem.coinsurancePaidByPayer + lineItem.paidByPayer));
+              String.format("%.2f", lineItem.coinsurancePaidByPayer.add(lineItem.paidByPayer)));
           fieldValues.put(OUTPATIENT.REV_CNTR_TOT_CHRG_AMT,
               String.format("%.2f", lineItem.cost));
           fieldValues.put(OUTPATIENT.REV_CNTR_NCVRD_CHRG_AMT,
-              String.format("%.2f", lineItem.copay + lineItem.paidByDeductible
-              + lineItem.paidByPatient));
-=======
-              String.format("%.2f", lineItem.coinsurance.add(lineItem.payer)));
-          fieldValues.put(OUTPATIENT.REV_CNTR_TOT_CHRG_AMT,
-              String.format("%.2f", lineItem.cost));
-          fieldValues.put(OUTPATIENT.REV_CNTR_NCVRD_CHRG_AMT,
-              String.format("%.2f", lineItem.copay.add(lineItem.deductible).add(lineItem.pocket)));
->>>>>>> eac0b574
+              String.format("%.2f", lineItem.copay.add(lineItem.paidTowardDeductible)
+              .add(lineItem.paidByPatient)));
           rifWriters.writeValues(OUTPATIENT.class, fieldValues);
         }
 
@@ -1335,28 +1319,17 @@
           fieldValues.put(INPATIENT.REV_CNTR_TOT_CHRG_AMT,
               String.format("%.2f", lineItem.cost));
           fieldValues.put(INPATIENT.REV_CNTR_NCVRD_CHRG_AMT,
-<<<<<<< HEAD
-              String.format("%.2f", lineItem.copay + lineItem.paidByDeductible
-              + lineItem.paidByPatient));
-          if (lineItem.paidByPatient == 0 && lineItem.paidByDeductible == 0) {
+              String.format("%.2f", lineItem.copay.add(lineItem.paidTowardDeductible)
+              .add(lineItem.paidByPatient)));
+          if (lineItem.paidByPatient.compareTo(Claim.ZERO_CENTS) == 0
+                  && lineItem.paidTowardDeductible.compareTo(Claim.ZERO_CENTS) == 0) {
             // Not subject to deductible or coinsurance
             fieldValues.put(INPATIENT.REV_CNTR_DDCTBL_COINSRNC_CD, "3");
-          } else if (lineItem.paidByPatient > 0 && lineItem.paidByDeductible > 0) {
+          } else if (lineItem.paidByPatient.compareTo(Claim.ZERO_CENTS) > 0
+                  && lineItem.paidTowardDeductible.compareTo(Claim.ZERO_CENTS) > 0) {
             // Subject to deductible and coinsurance
             fieldValues.put(INPATIENT.REV_CNTR_DDCTBL_COINSRNC_CD, "0");
-          } else if (lineItem.paidByPatient == 0) {
-=======
-              String.format("%.2f", lineItem.copay.add(lineItem.deductible).add(lineItem.pocket)));
-          if (lineItem.pocket.compareTo(Claim.ZERO_CENTS) == 0
-                  && lineItem.deductible.compareTo(Claim.ZERO_CENTS) == 0) {
-            // Not subject to deductible or coinsurance
-            fieldValues.put(INPATIENT.REV_CNTR_DDCTBL_COINSRNC_CD, "3");
-          } else if (lineItem.pocket.compareTo(Claim.ZERO_CENTS) > 0
-                  && lineItem.deductible.compareTo(Claim.ZERO_CENTS) > 0) {
-            // Subject to deductible and coinsurance
-            fieldValues.put(INPATIENT.REV_CNTR_DDCTBL_COINSRNC_CD, "0");
-          } else if (lineItem.pocket.compareTo(Claim.ZERO_CENTS) == 0) {
->>>>>>> eac0b574
+          } else if (lineItem.paidByPatient.compareTo(Claim.ZERO_CENTS) == 0) {
             // Not subject to deductible
             fieldValues.put(INPATIENT.REV_CNTR_DDCTBL_COINSRNC_CD, "1");
           } else {
@@ -1431,14 +1404,9 @@
       fieldValues.put(CARRIER.CARR_NUM,
               getCarrier(encounter.provider.state, CARRIER.CARR_NUM));
       fieldValues.put(CARRIER.CLM_PMT_AMT,
-<<<<<<< HEAD
-              String.format("%.2f", encounter.claim.getTotalClaimCost()));
+              String.format("%.2f", encounter.claim.getCoveredCost()));
       if (encounter.claim.plan.getPayer()
           == PayerManager.getGovernmentPayer(PayerManager.MEDICARE)) {
-=======
-              String.format("%.2f", encounter.claim.getCoveredCost()));
-      if (encounter.claim.payer == Payer.getGovernmentPayer(HealthInsuranceModule.MEDICARE)) {
->>>>>>> eac0b574
         fieldValues.put(CARRIER.CARR_CLM_PRMRY_PYR_PD_AMT, "0");
       } else {
         fieldValues.put(CARRIER.CARR_CLM_PRMRY_PYR_PD_AMT,
@@ -1541,24 +1509,15 @@
           fieldValues.put(CARRIER.LINE_BENE_PTB_DDCTBL_AMT,
                   String.format("%.2f", lineItem.paidByDeductible));
           fieldValues.put(CARRIER.LINE_COINSRNC_AMT,
-<<<<<<< HEAD
                   String.format("%.2f", lineItem.coinsurancePaidByPayer));
-          fieldValues.put(CARRIER.LINE_BENE_PMT_AMT,
-              String.format("%.2f", lineItem.copay + lineItem.paidByDeductible
-              + lineItem.paidByPatient));
-          fieldValues.put(CARRIER.LINE_PRVDR_PMT_AMT,
-              String.format("%.2f", lineItem.coinsurancePaidByPayer + lineItem.paidByPayer));
-=======
-                  String.format("%.2f", lineItem.coinsurance));
 
           // Like NCH_CLM_BENE_PMT_AMT, LINE_BENE_PMT_AMT is always zero
           // (set in field value spreadsheet)
-          BigDecimal providerAmount = lineItem.coinsurance.add(lineItem.payer);
+          BigDecimal providerAmount = lineItem.coinsurancePaidByPayer.add(lineItem.paidByPayer);
           fieldValues.put(CARRIER.LINE_PRVDR_PMT_AMT,
               String.format("%.2f", providerAmount));
           fieldValues.put(CARRIER.LINE_NCH_PMT_AMT,
               String.format("%.2f", providerAmount));
->>>>>>> eac0b574
           fieldValues.put(CARRIER.LINE_SBMTD_CHRG_AMT,
               String.format("%.2f", lineItem.cost));
           fieldValues.put(CARRIER.LINE_ALOWD_CHRG_AMT,
@@ -2386,25 +2345,15 @@
       fieldValues.put(DME.CARR_CLM_CASH_DDCTBL_APLD_AMT,
           String.format("%.2f", subTotals.paidByDeductible));
       fieldValues.put(DME.CARR_CLM_PRMRY_PYR_PD_AMT,
-<<<<<<< HEAD
-          String.format("%.2f", subTotals.coinsurancePaidByPayer + subTotals.paidByPayer));
-=======
-          String.format("%.2f", subTotals.coinsurance.add(subTotals.payer)));
->>>>>>> eac0b574
+          String.format("%.2f", subTotals.coinsurancePaidByPayer.add(subTotals.paidByPayer)));
       fieldValues.put(DME.NCH_CARR_CLM_ALOWD_AMT,
           String.format("%.2f", subTotals.cost.subtract(subTotals.adjustment)));
       fieldValues.put(DME.NCH_CARR_CLM_SBMTD_CHRG_AMT,
           String.format("%.2f", subTotals.cost));
       fieldValues.put(DME.NCH_CLM_PRVDR_PMT_AMT,
-<<<<<<< HEAD
-          String.format("%.2f", subTotals.coinsurancePaidByPayer + subTotals.paidByPayer));
+          String.format("%.2f", subTotals.coinsurancePaidByPayer.add(subTotals.paidByPayer)));
       fieldValues.put(DME.CLM_PMT_AMT,
-          String.format("%.2f", subTotals.coinsurancePaidByPayer + subTotals.paidByPayer));
-=======
-          String.format("%.2f", subTotals.coinsurance.add(subTotals.payer)));
-      fieldValues.put(DME.CLM_PMT_AMT,
-          String.format("%.2f", subTotals.coinsurance.add(subTotals.payer)));
->>>>>>> eac0b574
+          String.format("%.2f", subTotals.coinsurancePaidByPayer.add(subTotals.paidByPayer)));
 
       synchronized (rifWriters.getOrCreateWriter(DME.class)) {
         int lineNum = 1;
@@ -2443,16 +2392,10 @@
           fieldValues.put(DME.LINE_COINSRNC_AMT,
                   String.format("%.2f", lineItem.getCoinsurancePaid()));
           fieldValues.put(DME.LINE_BENE_PMT_AMT,
-<<<<<<< HEAD
-              String.format("%.2f", lineItem.copay + lineItem.paidByDeductible
-              + lineItem.paidByPatient));
+              String.format("%.2f", lineItem.copay.add(lineItem.paidTowardDeductible)
+              .add(lineItem.paidByPatient)));
           fieldValues.put(DME.LINE_PRVDR_PMT_AMT,
-              String.format("%.2f", lineItem.coinsurancePaidByPayer + lineItem.paidByPayer));
-=======
-              String.format("%.2f", lineItem.copay.add(lineItem.deductible).add(lineItem.pocket)));
-          fieldValues.put(DME.LINE_PRVDR_PMT_AMT,
-              String.format("%.2f", lineItem.coinsurance.add(lineItem.payer)));
->>>>>>> eac0b574
+              String.format("%.2f", lineItem.coinsurancePaidByPayer.add(lineItem.paidByPayer)));
           fieldValues.put(DME.LINE_SBMTD_CHRG_AMT,
               String.format("%.2f", lineItem.cost));
           fieldValues.put(DME.LINE_ALOWD_CHRG_AMT,
@@ -2460,11 +2403,7 @@
           fieldValues.put(DME.LINE_PRMRY_ALOWD_CHRG_AMT,
               String.format("%.2f", lineItem.cost.subtract(lineItem.adjustment)));
           fieldValues.put(DME.LINE_NCH_PMT_AMT,
-<<<<<<< HEAD
-              String.format("%.2f", lineItem.coinsurancePaidByPayer + lineItem.paidByPayer));
-=======
-              String.format("%.2f", lineItem.coinsurance.add(lineItem.payer)));
->>>>>>> eac0b574
+              String.format("%.2f", lineItem.coinsurancePaidByPayer.add(lineItem.paidByPayer)));
 
           // set the line number and write out field values
           fieldValues.put(DME.LINE_NUM, Integer.toString(lineNum++));
@@ -2633,36 +2572,21 @@
                       .divide(BigDecimal.valueOf(Integer.max(1, days)), RoundingMode.HALF_EVEN)
                       .setScale(2, RoundingMode.HALF_EVEN)));
           fieldValues.put(HHA.REV_CNTR_PMT_AMT_AMT,
-<<<<<<< HEAD
-              String.format("%.2f", lineItem.coinsurancePaidByPayer + lineItem.paidByPayer));
+              String.format("%.2f", lineItem.coinsurancePaidByPayer.add(lineItem.paidByPayer)));
           fieldValues.put(HHA.REV_CNTR_TOT_CHRG_AMT,
               String.format("%.2f", lineItem.cost));
           fieldValues.put(HHA.REV_CNTR_NCVRD_CHRG_AMT,
-              String.format("%.2f", lineItem.copay + lineItem.paidByDeductible
-              + lineItem.paidByPatient));
-          if (lineItem.paidByPatient == 0 && lineItem.paidByDeductible == 0) {
+              String.format("%.2f", lineItem.copay.add(lineItem.paidTowardDeductible)
+              .add(lineItem.paidByPatient)));
+          if (lineItem.paidByPatient.compareTo(Claim.ZERO_CENTS) == 0
+                  && lineItem.paidTowardDeductible.compareTo(Claim.ZERO_CENTS) == 0) {
             // Not subject to deductible or coinsurance
             fieldValues.put(HHA.REV_CNTR_DDCTBL_COINSRNC_CD, "3");
-          } else if (lineItem.paidByPatient > 0 && lineItem.paidByDeductible > 0) {
+          } else if (lineItem.paidByPatient.compareTo(Claim.ZERO_CENTS) > 0
+                  && lineItem.paidTowardDeductible.compareTo(Claim.ZERO_CENTS) > 0) {
             // Subject to deductible and coinsurance
             fieldValues.put(HHA.REV_CNTR_DDCTBL_COINSRNC_CD, "0");
-          } else if (lineItem.paidByPatient == 0) {
-=======
-              String.format("%.2f", lineItem.coinsurance.add(lineItem.payer)));
-          fieldValues.put(HHA.REV_CNTR_TOT_CHRG_AMT,
-              String.format("%.2f", lineItem.cost));
-          fieldValues.put(HHA.REV_CNTR_NCVRD_CHRG_AMT,
-              String.format("%.2f", lineItem.copay.add(lineItem.deductible).add(lineItem.pocket)));
-          if (lineItem.pocket.compareTo(Claim.ZERO_CENTS) == 0
-                  && lineItem.deductible.compareTo(Claim.ZERO_CENTS) == 0) {
-            // Not subject to deductible or coinsurance
-            fieldValues.put(HHA.REV_CNTR_DDCTBL_COINSRNC_CD, "3");
-          } else if (lineItem.pocket.compareTo(Claim.ZERO_CENTS) > 0
-                  && lineItem.deductible.compareTo(Claim.ZERO_CENTS) > 0) {
-            // Subject to deductible and coinsurance
-            fieldValues.put(HHA.REV_CNTR_DDCTBL_COINSRNC_CD, "0");
-          } else if (lineItem.pocket.compareTo(Claim.ZERO_CENTS) == 0) {
->>>>>>> eac0b574
+          } else if (lineItem.paidByPatient.compareTo(Claim.ZERO_CENTS) == 0) {
             // Not subject to deductible
             fieldValues.put(HHA.REV_CNTR_DDCTBL_COINSRNC_CD, "1");
           } else {
@@ -2855,36 +2779,21 @@
                       .divide(BigDecimal.valueOf(Integer.max(1, days)), RoundingMode.HALF_EVEN)
                       .setScale(2, RoundingMode.HALF_EVEN)));
           fieldValues.put(HOSPICE.REV_CNTR_PMT_AMT_AMT,
-<<<<<<< HEAD
-              String.format("%.2f", lineItem.coinsurancePaidByPayer + lineItem.paidByPayer));
+              String.format("%.2f", lineItem.coinsurancePaidByPayer.add(lineItem.paidByPayer)));
           fieldValues.put(HOSPICE.REV_CNTR_TOT_CHRG_AMT,
               String.format("%.2f", lineItem.cost));
           fieldValues.put(HOSPICE.REV_CNTR_NCVRD_CHRG_AMT,
-              String.format("%.2f", lineItem.copay + lineItem.paidByDeductible
-              + lineItem.paidByPatient));
-          if (lineItem.paidByPatient == 0 && lineItem.paidByDeductible == 0) {
+              String.format("%.2f", lineItem.copay.add(lineItem.paidTowardDeductible)
+              .add(lineItem.paidByPatient)));
+          if (lineItem.paidByPatient.compareTo(Claim.ZERO_CENTS) == 0
+                  && lineItem.paidTowardDeductible.compareTo(Claim.ZERO_CENTS) == 0) {
             // Not subject to deductible or coinsurance
             fieldValues.put(HOSPICE.REV_CNTR_DDCTBL_COINSRNC_CD, "3");
-          } else if (lineItem.paidByPatient > 0 && lineItem.paidByDeductible > 0) {
+          } else if (lineItem.paidByPatient.compareTo(Claim.ZERO_CENTS) > 0
+                  && lineItem.paidTowardDeductible.compareTo(Claim.ZERO_CENTS) > 0) {
             // Subject to deductible and coinsurance
             fieldValues.put(HOSPICE.REV_CNTR_DDCTBL_COINSRNC_CD, "0");
-          } else if (lineItem.paidByPatient == 0) {
-=======
-              String.format("%.2f", lineItem.coinsurance.add(lineItem.payer)));
-          fieldValues.put(HOSPICE.REV_CNTR_TOT_CHRG_AMT,
-              String.format("%.2f", lineItem.cost));
-          fieldValues.put(HOSPICE.REV_CNTR_NCVRD_CHRG_AMT,
-              String.format("%.2f", lineItem.copay.add(lineItem.deductible).add(lineItem.pocket)));
-          if (lineItem.pocket.compareTo(Claim.ZERO_CENTS) == 0
-                  && lineItem.deductible.compareTo(Claim.ZERO_CENTS) == 0) {
-            // Not subject to deductible or coinsurance
-            fieldValues.put(HOSPICE.REV_CNTR_DDCTBL_COINSRNC_CD, "3");
-          } else if (lineItem.pocket.compareTo(Claim.ZERO_CENTS) > 0
-                  && lineItem.deductible.compareTo(Claim.ZERO_CENTS) > 0) {
-            // Subject to deductible and coinsurance
-            fieldValues.put(HOSPICE.REV_CNTR_DDCTBL_COINSRNC_CD, "0");
-          } else if (lineItem.pocket.compareTo(Claim.ZERO_CENTS) == 0) {
->>>>>>> eac0b574
+          } else if (lineItem.paidByPatient.compareTo(Claim.ZERO_CENTS) == 0) {
             // Not subject to deductible
             fieldValues.put(HOSPICE.REV_CNTR_DDCTBL_COINSRNC_CD, "1");
           } else {
@@ -3138,28 +3047,17 @@
           fieldValues.put(SNF.REV_CNTR_TOT_CHRG_AMT,
               String.format("%.2f", lineItem.cost));
           fieldValues.put(SNF.REV_CNTR_NCVRD_CHRG_AMT,
-<<<<<<< HEAD
-              String.format("%.2f", lineItem.copay + lineItem.paidByDeductible
-              + lineItem.paidByPatient));
-          if (lineItem.paidByPatient == 0 && lineItem.paidByDeductible == 0) {
+              String.format("%.2f", lineItem.copay.add(lineItem.paidTowardDeductible)
+              .add(lineItem.paidByPatient)));
+          if (lineItem.paidByPatient.compareTo(Claim.ZERO_CENTS) == 0
+                  && lineItem.paidTowardDeductible.compareTo(Claim.ZERO_CENTS) == 0) {
             // Not subject to deductible or coinsurance
             fieldValues.put(SNF.REV_CNTR_DDCTBL_COINSRNC_CD, "3");
-          } else if (lineItem.paidByPatient > 0 && lineItem.paidByDeductible > 0) {
+          } else if (lineItem.paidByPatient.compareTo(Claim.ZERO_CENTS) > 0
+                  && lineItem.paidTowardDeductible.compareTo(Claim.ZERO_CENTS) > 0) {
             // Subject to deductible and coinsurance
             fieldValues.put(SNF.REV_CNTR_DDCTBL_COINSRNC_CD, "0");
-          } else if (lineItem.paidByPatient == 0) {
-=======
-              String.format("%.2f", lineItem.copay.add(lineItem.deductible).add(lineItem.pocket)));
-          if (lineItem.pocket.compareTo(Claim.ZERO_CENTS) == 0
-                  && lineItem.deductible.compareTo(Claim.ZERO_CENTS) == 0) {
-            // Not subject to deductible or coinsurance
-            fieldValues.put(SNF.REV_CNTR_DDCTBL_COINSRNC_CD, "3");
-          } else if (lineItem.pocket.compareTo(Claim.ZERO_CENTS) > 0
-                  && lineItem.deductible.compareTo(Claim.ZERO_CENTS) > 0) {
-            // Subject to deductible and coinsurance
-            fieldValues.put(SNF.REV_CNTR_DDCTBL_COINSRNC_CD, "0");
-          } else if (lineItem.pocket.compareTo(Claim.ZERO_CENTS) == 0) {
->>>>>>> eac0b574
+          } else if (lineItem.paidByPatient.compareTo(Claim.ZERO_CENTS) == 0) {
             // Not subject to deductible
             fieldValues.put(SNF.REV_CNTR_DDCTBL_COINSRNC_CD, "1");
           } else {
