--- conflicted
+++ resolved
@@ -584,16 +584,12 @@
       }
     }
 
-<<<<<<< HEAD
+    if (Config.getAsBoolean("generate.track_detailed_transition_metrics", false)) {
+      TransitionMetrics.exportMetrics();
+    }
+
     if (Config.getAsBoolean("exporter.custom.export", true)
             && postCompletionExporters != null && !postCompletionExporters.isEmpty()) {
-=======
-    if (Config.getAsBoolean("generate.track_detailed_transition_metrics", false)) {
-      TransitionMetrics.exportMetrics();
-    }
-
-    if (postCompletionExporters != null && !postCompletionExporters.isEmpty()) {
->>>>>>> 2e587bea
       for (PostCompletionExporter postCompletionExporter : postCompletionExporters) {
         postCompletionExporter.export(generator, options);
       }
