--- conflicted
+++ resolved
@@ -849,12 +849,6 @@
           return false;
         }
       } else {
-<<<<<<< HEAD
-        EncounterType type = EncounterType.fromString(encounterClass);
-        String specialty = ClinicianSpecialty.GENERAL_PRACTICE;
-        if (this.module.specialty != null) {
-          specialty = this.module.specialty;
-=======
         EncounterType type = null;
         if (telemedicinePossibility != null && !telemedicinePossibility.isEmpty()) {
           TelemedicinePossibility possibility =
@@ -879,7 +873,10 @@
           }
         } else {
           type = EncounterType.fromString(encounterClass);
->>>>>>> 30383d0d
+        }
+        String specialty = ClinicianSpecialty.GENERAL_PRACTICE;
+        if (this.module.specialty != null) {
+          specialty = this.module.specialty;
         }
         HealthRecord.Encounter encounter = EncounterModule.createEncounter(person, time, type,
             specialty, null);
