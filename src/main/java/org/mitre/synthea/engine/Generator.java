package org.mitre.synthea.engine;

import java.io.File;
import java.io.FileInputStream;
import java.io.FileOutputStream;
import java.io.FilenameFilter;
import java.io.IOException;
import java.io.ObjectInputStream;
import java.io.ObjectOutputStream;
import java.nio.file.Files;
import java.nio.file.Path;
import java.nio.file.Paths;
import java.util.Collections;
import java.util.HashMap;
import java.util.Iterator;
import java.util.LinkedList;
import java.util.List;
import java.util.Map;
import java.util.Random;
import java.util.UUID;
import java.util.concurrent.ExecutorService;
import java.util.concurrent.Executors;
import java.util.concurrent.TimeUnit;
import java.util.concurrent.atomic.AtomicInteger;
import java.util.function.Predicate;
import java.util.stream.Collectors;

import org.apache.commons.io.IOCase;
import org.apache.commons.io.filefilter.WildcardFileFilter;
import org.mitre.synthea.editors.GrowthDataErrorsEditor;
import org.mitre.synthea.export.CDWExporter;
import org.mitre.synthea.export.Exporter;
import org.mitre.synthea.helpers.Config;
import org.mitre.synthea.helpers.RandomNumberGenerator;
import org.mitre.synthea.helpers.TransitionMetrics;
import org.mitre.synthea.helpers.Utilities;
import org.mitre.synthea.identity.Entity;
import org.mitre.synthea.identity.EntityManager;
import org.mitre.synthea.identity.Seed;
import org.mitre.synthea.modules.DeathModule;
import org.mitre.synthea.modules.EncounterModule;
import org.mitre.synthea.modules.HealthInsuranceModule;
import org.mitre.synthea.modules.LifecycleModule;
import org.mitre.synthea.world.agents.Payer;
import org.mitre.synthea.world.agents.Person;
import org.mitre.synthea.world.agents.Provider;
import org.mitre.synthea.world.concepts.Costs;
import org.mitre.synthea.world.concepts.VitalSign;
import org.mitre.synthea.world.geography.Demographics;
import org.mitre.synthea.world.geography.Location;

/**
 * Generator creates a population by running the generic modules each timestep
 * per Person.
 */
public class Generator implements RandomNumberGenerator {

  /**
   * Unique ID for this instance of the Generator.
   * Even if the same settings are used multiple times, this ID should be unique.
   */
  public final UUID id = UUID.randomUUID();
  public GeneratorOptions options;
  private Random random;
  public long timestep;
  public long stop;
  public long referenceTime;
  public Map<String, AtomicInteger> stats;
  public Location location;
  public AtomicInteger totalGeneratedPopulation;
  private String logLevel;
  private boolean onlyAlivePatients;
  private boolean onlyDeadPatients;
  private boolean onlyVeterans;
  private Module keepPatientsModule;
  private Long maxAttemptsToKeepPatient;
  public TransitionMetrics metrics;
  public static String DEFAULT_STATE = "Massachusetts";
  private Exporter.ExporterRuntimeOptions exporterRuntimeOptions;
<<<<<<< HEAD
  public static EntityManager entityManager;
=======
  private List<FixedRecordGroup> recordGroups;
  public final int threadPoolSize;
>>>>>>> 30ba8cb1

  /**
   * Used only for testing and debugging. Populate this field to keep track of all patients
   * generated, living or dead, during a simulation. Note that this may result in significantly
   * increased memory usage as patients cannot be GC'ed.
   */
  List<Person> internalStore;

  /**
   * A filename predicate used to filter a subset of modules. Helpful when testing a particular
   * module. Use "-m filename" on the command line to filter which modules get loaded.
   */
  Predicate<String> modulePredicate;

  private static final String TARGET_AGE = "target_age";

  /**
   * Helper class following the "Parameter Object" pattern.
   * This class provides the default values for Generator, or alternatives may be set.
   */
  public static class GeneratorOptions {
    public int population = Config.getAsInteger("generate.default_population", 1);
    public int threadPoolSize = Config.getAsInteger("generate.thread_pool_size", -1);
    public long seed = System.currentTimeMillis();
    public long clinicianSeed = seed;
    /** Population as exclusively live persons or including deceased.
     * True for live, false includes deceased */
    public boolean overflow = true;
    /** Gender to be generated. M for Male, F for Female, null for any. */
    public String gender;
    /** Age range applies. */
    public boolean ageSpecified = false;
    /** Minimum age of people to be generated. Defaults to zero. */
    public int minAge = 0;
    /** Maximum age of people to be generated. Defaults to 140. */
    public int maxAge = 140;
    public String city;
    public String state;
    /** When Synthea is used as a standalone library, this directory holds
     * any locally created modules. */
    public File localModuleDir;
    public File fixedRecordPath;
    public List<String> enabledModules;
    /** File used to initialize a population. */
    public File initialPopulationSnapshotPath;
    /** File used to store a population snapshot. */
    public File updatedPopulationSnapshotPath;
    /** Time period in days to evolve the population loaded from initialPopulationSnapshotPath. A
     *  value of -1 will evolve the population to the current system time. */
    public int daysToTravelForward = -1;
    /** Path to a module defining which patients should be kept and exported. */
    public File keepPatientsModulePath;
    /** Reference Time when to start Synthea. By default equal to the current system time. */
    public long referenceTime = seed;
    /** Actual time the run started. */
    public final long runStartTime = referenceTime;
  }

  /**
   * Create a Generator, using all default settings.
   */
  public Generator() {
    this(new GeneratorOptions(), new Exporter.ExporterRuntimeOptions());
  }

  /**
   * Create a Generator, with the given population size and seed.
   * All other settings are left as defaults.
   *
   * @param population Target population size
   */
  public Generator(int population) {
    this(new GeneratorOptions(), new Exporter.ExporterRuntimeOptions());
    options.population = population;
    init();
  }

  /**
<<<<<<< HEAD
   * Create a Generator, with the given population size and seed. All other
   * settings are left as defaults.
   * 
=======
   * Create a Generator, with the given population size and seed.
   * All other settings are left as defaults.
   *
>>>>>>> 30ba8cb1
   * @param population Target population size
   * @param seed Seed used for randomness
   */
  public Generator(int population, long seed, long clinicianSeed) {
    this(new GeneratorOptions(), new Exporter.ExporterRuntimeOptions());
    options.population = population;
    options.seed = seed;
    options.clinicianSeed = clinicianSeed;
    init();
  }

  /**
   * Create a Generator, with the given options.
   * 
   * @param o Desired configuration options
   */
  public Generator(GeneratorOptions o) {
    this(o, new Exporter.ExporterRuntimeOptions());
  }

  /**
   * Create a Generator, with the given options.
   * 
   * @param o Desired configuration options
   * @param ero Desired exporter options
   */
  public Generator(GeneratorOptions o, Exporter.ExporterRuntimeOptions ero) {
    options = o;
    exporterRuntimeOptions = ero;
    if (options.updatedPopulationSnapshotPath != null) {
      exporterRuntimeOptions.deferExports = true;
      internalStore = Collections.synchronizedList(new LinkedList<>());
    }
    if (options.threadPoolSize == -1) {
      threadPoolSize = Runtime.getRuntime().availableProcessors();
    } else if (options.threadPoolSize > 0) {
      threadPoolSize = options.threadPoolSize;
    } else {
      throw new IllegalArgumentException(String.format(
              "Illegal thread pool size (%d)", options.threadPoolSize));
    }
    init();
  }

  private void init() {
    if (options.state == null) {
      options.state = DEFAULT_STATE;
    }
    int stateIndex = Location.getIndex(options.state);
    if (Config.getAsBoolean("exporter.cdw.export")) {
      CDWExporter.getInstance().setKeyStart((stateIndex * 1_000_000) + 1);
    }

    this.random = new Random(options.seed);
    this.timestep = Long.parseLong(Config.get("generate.timestep"));
    this.stop = System.currentTimeMillis();
    this.referenceTime = options.referenceTime;

    this.location = new Location(options.state, options.city);

    this.logLevel = Config.get("generate.log_patients.detail", "simple");

    this.onlyDeadPatients = Config.getAsBoolean("generate.only_dead_patients");
    this.onlyAlivePatients = Config.getAsBoolean("generate.only_alive_patients");
    //If both values are set to true, then they are both set back to the default
    if (this.onlyDeadPatients && this.onlyAlivePatients) {
      Config.set("generate.only_dead_patients", "false");
      Config.set("generate.only_alive_patients", "false");
      this.onlyDeadPatients = false;
      this.onlyAlivePatients = false;
    }

    try {
      this.maxAttemptsToKeepPatient = Long.parseLong(
        Config.get("generate.max_attempts_to_keep_patient", "1000"));

      if (this.maxAttemptsToKeepPatient == 0) {
        // set it to null to make the check more clear
        this.maxAttemptsToKeepPatient = null;
      }
    } catch (Exception e) {
      this.maxAttemptsToKeepPatient = null;
    }

    this.onlyVeterans = Config.getAsBoolean("generate.veteran_population_override");
    this.totalGeneratedPopulation = new AtomicInteger(0);
    this.stats = Collections.synchronizedMap(new HashMap<String, AtomicInteger>());
    this.modulePredicate = getModulePredicate();

    stats.put("alive", new AtomicInteger(0));
    stats.put("dead", new AtomicInteger(0));

    if (Config.getAsBoolean("generate.track_detailed_transition_metrics", false)) {
      this.metrics = new TransitionMetrics();
    }

    // initialize hospitals
    Provider.loadProviders(location, options.clinicianSeed);
    // Initialize Payers
    Payer.loadPayers(location);
    // ensure modules load early
    if (options.localModuleDir != null) {
      Module.addModules(options.localModuleDir);
    }
    List<String> coreModuleNames = getModuleNames(Module.getModules(path -> false));
    List<String> moduleNames = getModuleNames(Module.getModules(modulePredicate));

    if (options.keepPatientsModulePath != null) {
      try {
        Path path = options.keepPatientsModulePath.toPath().toAbsolutePath();
        this.keepPatientsModule = Module.loadFile(path, false, null, true);
      } catch (Exception e) {
        throw new ExceptionInInitializerError(e);
      }
    }

    Costs.loadCostData(); // ensure cost data loads early

    String locationName;
    if (options.city == null) {
      locationName = options.state;
    } else {
      locationName = options.city + ", " + options.state;
    }
    System.out.println("Running with options:");
    System.out.println(String.format(
        "Population: %d\nSeed: %d\nProvider Seed:%d\nReference Time: %d\nLocation: %s",
        options.population, options.seed, options.clinicianSeed, options.referenceTime,
        locationName));
    System.out.println(String.format("Min Age: %d\nMax Age: %d", options.minAge, options.maxAge));
    if (options.gender != null) {
      System.out.println(String.format("Gender: %s", options.gender));
    }
    if (options.enabledModules != null) {
      moduleNames.removeAll(coreModuleNames);
      moduleNames.sort(String::compareToIgnoreCase);
      System.out.println("Modules: " + String.join("\n       & ", moduleNames));
      System.out.println(String.format("       > [%d loaded]", moduleNames.size()));
    }

    if (Config.getAsBoolean("growtherrors", false)) {
      HealthRecordEditors hrm = HealthRecordEditors.getInstance();
      hrm.registerEditor(new GrowthDataErrorsEditor());
    }
  }

  /**
   * Extracts a list of names from the supplied list of modules.
   * 
   * @param modules A collection of modules
   * @return A list of module names.
   */
  private List<String> getModuleNames(List<Module> modules) {
    return modules.stream().map(m -> m.name).collect(Collectors.toList());
  }

  /**
   * Generate the population, using the currently set configuration settings.
   */
  public void run() {

    // Import the fixed patient demographics records file, if a file path is given.
    if (this.options.fixedRecordPath != null) {
      try {
        // Import demographics
        String rawJSON = new String(Files.readAllBytes(
            Paths.get(this.options.fixedRecordPath.getPath())));
        entityManager = EntityManager.fromJSON(rawJSON);
        // Update the population size based on number of people.
        this.options.population = entityManager.getPopulationSize();
        // We'll be using the FixedRecord names, so no numbers should be appended to them.
        Config.set("generate.append_numbers_to_person_names", "false");
        // Since we're using FixedRecords, split records must be true.
        Config.set("exporter.split_records", "true");
        // We want every person to survive the simulation.
        Config.set("generate.only_alive_patients", "true");
        Config.set("generate.only_dead_patients", "false");
        // We want full years of history.
        Config.set("exporter.years_of_history", "0");
      } catch (IOException ioe) {
        throw new RuntimeException("Couldn't open the fixed patient demographics records file", ioe);
      }

    }

    ExecutorService threadPool = Executors.newFixedThreadPool(threadPoolSize);

    if (options.initialPopulationSnapshotPath != null) {
      FileInputStream fis = null;
      List<Person> initialPopulation = null;
      try {
        fis = new FileInputStream(options.initialPopulationSnapshotPath);
        ObjectInputStream ois = new ObjectInputStream(fis);
        initialPopulation = (List<Person>) ois.readObject();
        ois.close();
      } catch (Exception ex) {
        System.out.printf("Unable to load population snapshot, error: %s", ex.getMessage());
      }
      if (initialPopulation != null && initialPopulation.size() > 0) {
        // default is to run until current system time.
        if (options.daysToTravelForward > 0) {
          stop = initialPopulation.get(0).lastUpdated
<<<<<<< HEAD
              + Utilities.convertTime("days", options.daysToTravelForward);
=======
                  + Utilities.convertTime("days", options.daysToTravelForward);
>>>>>>> 30ba8cb1
        }
        for (int i = 0; i < initialPopulation.size(); i++) {
          final int index = i;
          final Person p = initialPopulation.get(i);
          threadPool.submit(() -> updateRecordExportPerson(p, index));
        }
      }
    } else {
      // Generate patients up to the specified population size.
      for (int i = 0; i < this.options.population; i++) {
        final int index = i;
        final long seed = this.random.nextLong();
        threadPool.submit(() -> generatePerson(index, seed));
      }
    }

    try {
      threadPool.shutdown();
      while (!threadPool.awaitTermination(30, TimeUnit.SECONDS)) {
        System.out.println("Waiting for threads to finish... " + threadPool);
      }
    } catch (InterruptedException e) {
      System.out.println("Generator interrupted. Attempting to shut down associated thread pool.");
      threadPool.shutdownNow();
    }

    // Save a snapshot of the generated population using Java Serialization
    if (options.updatedPopulationSnapshotPath != null) {
      FileOutputStream fos = null;
      try {
        fos = new FileOutputStream(options.updatedPopulationSnapshotPath);
        ObjectOutputStream oos = new ObjectOutputStream(fos);
        oos.writeObject(internalStore);
        oos.close();
        fos.close();
      } catch (Exception ex) {
        System.out.printf("Unable to save population snapshot, error: %s", ex.getMessage());
      }
    }
    Exporter.runPostCompletionExports(this, exporterRuntimeOptions);

    System.out.printf("Records: total=%d, alive=%d, dead=%d\n", totalGeneratedPopulation.get(),
        stats.get("alive").get(), stats.get("dead").get());

    if (this.metrics != null) {
      metrics.printStats(totalGeneratedPopulation.get(), Module.getModules(getModulePredicate()));
    }
  }
<<<<<<< HEAD
  
=======

  /**
   * Imports the fixed demographics records file when using fixed patient
   * demographics.
   *
   * @return A list of the groups of records imported.
   */
  public List<FixedRecordGroup> importFixedPatientDemographicsFile() {
    Gson gson = new Gson();
    Type listType = new TypeToken<List<FixedRecordGroup>>() {}.getType();
    try {
      System.out.println("Loading fixed patient demographic records file: "
          + this.options.fixedRecordPath);
      this.recordGroups = gson.fromJson(new FileReader(this.options.fixedRecordPath), listType);
      int linkIdStart = 100000;
      for (int i = 0; i < this.recordGroups.size(); i++) {
        this.recordGroups.get(i).linkId = linkIdStart + i;
      }
    } catch (FileNotFoundException e) {
      throw new RuntimeException("Couldn't open the fixed patient demographics records file", e);
    }
    // Update the population size to reflect the number of patients in the fixed records file.
    this.options.population = this.recordGroups.size();
    // Return the record groups.
    return recordGroups;
  }

>>>>>>> 30ba8cb1
  /**
   * Generate a completely random Person. The returned person will be alive at the end of the
   * simulation. This means that if in the course of the simulation the person dies, a new person
   * will be started to replace them.
   * The seed used to generate the person is randomized as well.
   * Note that this method is only used by unit tests.
   *
   * @param index Target index in the whole set of people to generate
   * @return generated Person
   */
  public Person generatePerson(int index) {
    // System.currentTimeMillis is not unique enough
    long personSeed = UUID.randomUUID().getMostSignificantBits() & Long.MAX_VALUE;
    return generatePerson(index, personSeed);
  }

  /**
   * Generate a random Person, from the given seed. The returned person will be alive at the end of
   * the simulation. This means that if in the course of the simulation the person dies, a new
   * person will be started to replace them. Note also that if the person dies, the seed to produce
   * them can't be re-used (otherwise the new person would die as well) so a new seed is picked,
   * based on the given seed.
   *
   * @param index
   *          Target index in the whole set of people to generate
   * @param personSeed
   *          Seed for the random person
   * @return generated Person
   */
  public Person generatePerson(int index, long personSeed) {

    Person person = null;

    try {
      int tryNumber = 0; // Number of tries to create these demographics
      Random randomForDemographics = new Random(personSeed);

      Map<String, Object> demoAttributes;

      if (entityManager != null) {
        // Get the fixed demographic attributes for the person.
        Entity entity = entityManager.getRecords().get(index);
        demoAttributes = pickFixedDemographics(entity, random);
      } else {
        // Standard random demographics.
        demoAttributes = randomDemographics(randomForDemographics);
      }

      boolean patientMeetsCriteria;
      
      do {
        tryNumber++;
        person = createPerson(personSeed, demoAttributes);
        long finishTime = person.lastUpdated + timestep;

        boolean isAlive = person.alive(finishTime);

        CriteriaCheck check = checkCriteria(person, finishTime, index, isAlive);
        patientMeetsCriteria = check.meetsCriteria();

        if (!patientMeetsCriteria) {
          if (this.maxAttemptsToKeepPatient != null
              && tryNumber >= this.maxAttemptsToKeepPatient) {
            // we've tried and failed to produce a patient that meets the criteria
            // throw an exception to halt processing in this slot
            String msg = "Failed to produce a matching patient after "
                + tryNumber + " attempts. "
                + "Ensure that it is possible for all "
                + "requested demographics to meet the criteria. "
                + "(e.g., make sure there is no age restriction "
                + "that conflicts with a requested condition, "
                + "such as limiting age to 0-18 and requiring "
                + "all patients have a condition that only onsets after 55.) "
                + "If you are confident that the constraints"
                + " are possible to satisfy but rare, "
                + "consider increasing the value in config setting "
                + "`generate.max_attempts_to_keep_patient`";
            throw new RuntimeException(msg);
          }

          // this should be false for any clauses in checkCriteria below
          // when we want to export this patient, but keep trying to produce one meeting criteria
          if (!check.exportAnyway()) {
            // rotate the seed so the next attempt gets a consistent but different one
            personSeed = randomForDemographics.nextLong();
            continue;
            // skip the other stuff if the patient doesn't meet our goals
            // note that this skips ahead to the while check
            // also note, this may run forever if the requested criteria are impossible to meet
          }
        }

        recordPerson(person, index);

        if (!isAlive) {
          // rotate the seed so the next attempt gets a consistent but different one
          personSeed = randomForDemographics.nextLong();

          // if we've tried and failed > 10 times to generate someone over age 90
          // and the options allow for ages as low as 85
          // reduce the age to increase the likelihood of success
          if ((int)person.attributes.get(TARGET_AGE) > 90
              && (!options.ageSpecified || options.minAge <= 85)) {
            // pick a new target age between 85 and 90
            int newTargetAge = randomForDemographics.nextInt(5) + 85;
            // the final age bracket is 85-110, but our patients rarely break 100
            // so reducing a target age to 85-90 shouldn't affect numbers too much
            demoAttributes.put(TARGET_AGE, newTargetAge);
            long birthdate = birthdateFromTargetAge(newTargetAge, randomForDemographics);
            demoAttributes.put(Person.BIRTHDATE, birthdate);
          }
        }

        // TODO - export is DESTRUCTIVE when it filters out data
        // this means export must be the LAST THING done with the person
        if (Generator.entityManager == null || isAlive) {
          // This if-statement prevents dead patients from being exported during
          // fixed demographics runs.
          Exporter.export(person, finishTime, exporterRuntimeOptions);
        }
      } while (!patientMeetsCriteria);
      //repeat while patient doesn't meet criteria
      // if the patient is alive and we want only dead ones => loop & try again
      //  (and dont even export, see above)
      // if the patient is dead and we only want dead ones => done
      // if the patient is dead and we want live ones => loop & try again
      //  (but do export the record anyway)
      // if the patient is alive and we want live ones => done
    } catch (Throwable e) {
      // lots of fhir things throw errors for some reason
      e.printStackTrace();
      throw e;
    }
    return person;
  }

  /**
   * Helper class to keep track of patient criteria.
   * Caches results in booleans so different combinations are quick to check
   */
  private static class CriteriaCheck {
    // see checkCriteria below for notes on these flags
    // reminder that java booleans default to false if unset
    private boolean rejectDeadButOverflow;
    private boolean isAliveButDeadRequired;
    private boolean isDeadButAliveRequired;
    private boolean insufficientProviders;
    private boolean failedKeepModule;

    private boolean meetsCriteria() {
      // if any of the flags are true, the patient does not meet criteria
      return !(rejectDeadButOverflow
        || isAliveButDeadRequired
        || isDeadButAliveRequired
        || insufficientProviders
        || failedKeepModule);
    }

    private boolean exportAnyway() {
      // export anyway if rejectDeadButOverflow is the only one that is true
      // (ie. if all the other flags are false)
      return !isAliveButDeadRequired
        && !isDeadButAliveRequired
        && !insufficientProviders
        && !failedKeepModule;
    }
  }

  /**
   * Determines if a patient meets the requested criteria.
   * If a patient does not meet the criteria the process will be repeated so a new one is generated
   * @param person the patient to check if we want to export them
   * @param finishTime the time simulation finished
   * @param index Target index in the whole set of people to generate
   * @param isAlive Whether the patient is alive at end of simulation.
   * @return CriteriaCheck to determine if the patient should be exported/re-simulated
   */
  public CriteriaCheck checkCriteria(Person person, long finishTime, int index, boolean isAlive) {
    CriteriaCheck check = new CriteriaCheck();

    check.rejectDeadButOverflow = !isAlive && !onlyDeadPatients && this.options.overflow;
    // if patient is not alive and the criteria isn't dead patients new patient is needed
    // however in this one case we still want to export the patient

    check.isAliveButDeadRequired = isAlive && onlyDeadPatients;
    // if patient is alive and the criteria is dead patients new patient is needed

    check.isDeadButAliveRequired = !isAlive && onlyAlivePatients;
    // if patient is not alive and the criteria is alive patients new patient is needed

    int providerCount = person.providerCount();
    int providerMinimum = 1;

    check.insufficientProviders = providerCount < providerMinimum;
    // if provider count less than provider min new patient is needed

    if (this.keepPatientsModule != null) {
      // this one might be slow to process, so only do it if the other things are true
      if (!check.isAliveButDeadRequired && !check.isDeadButAliveRequired) {
        this.keepPatientsModule.process(person, finishTime, false);
        State terminal = person.history.get(0);
        check.failedKeepModule = !terminal.name.equals("Keep");
      }
    }

    return check;
  }

  /**
   * Update person record to stop time, record the entry and export record.
   */
  public Person updateRecordExportPerson(Person person, int index) {
    updatePerson(person);
    recordPerson(person, index);
    long finishTime = person.lastUpdated + timestep;
    Exporter.export(person, finishTime, exporterRuntimeOptions);
    return person;
  }

  /**
   * Create a new person and update them until Generator.stop or
   * they die, whichever comes sooner.
   * @param personSeed Seed for the random person
   * @param demoAttributes Demographic attributes for the new person, {@link #randomDemographics}
   * @return the new person
   */
  public Person createPerson(long personSeed, Map<String, Object> demoAttributes) {
    
    // Initialize person.
    Person person = new Person(personSeed);
    person.populationSeed = this.options.seed;
    person.attributes.putAll(demoAttributes);
    person.attributes.put(Person.LOCATION, this.location);
    person.lastUpdated = (long) demoAttributes.get(Person.BIRTHDATE);
    location.setSocialDeterminants(person);

    LifecycleModule.birth(person, person.lastUpdated);

    person.currentModules = Module.getModules(modulePredicate);

    // Enter the loop of updating the person's life.
    updatePerson(person);

    return person;
  }


  /**
   * Update a previously created person from the time they were last updated until Generator.stop or
   * they die, whichever comes sooner.
   * @param person the previously created person to update
   */
  public void updatePerson(Person person) {
    HealthInsuranceModule healthInsuranceModule = new HealthInsuranceModule();
    EncounterModule encounterModule = new EncounterModule();

    long time = person.lastUpdated;
    while (person.alive(time) && time < stop) {

      // If fixed demographics are in use then check to update the person's current fixed record.
      Entity entity = (Entity) person.attributes.get(Person.ENTITY);
      if (entity != null) {
        Seed currentSeed = entity.seedAt(time);
        // Check to see if the seed has changed
        if (! currentSeed.getSeedId().equals(person.attributes.get(Person.IDENTIFIER_SEED_ID))) {
          person.attributes.putAll(currentSeed.demographicAttributesForPerson());
          Location newLocation = new Location(currentSeed.getState(), currentSeed.getCity());
          newLocation.assignPoint(person, currentSeed.getCity());

        }
      }

      // Process Health Insurance.
      healthInsuranceModule.process(person, time + timestep);
      // Process encounters.
      encounterModule.process(person, time);

      Iterator<Module> iter = person.currentModules.iterator();
      while (iter.hasNext()) {
        Module module = iter.next();

        if (module.process(person, time)) {
          iter.remove(); // this module has completed/terminated.
        }
      }
      encounterModule.endEncounterModuleEncounters(person, time);
      person.lastUpdated = time;
      HealthRecordEditors.getInstance().executeAll(person, person.record, time, timestep);
      time += timestep;
    }

    DeathModule.process(person, time);
  }

  /**
   * Create a set of random demographics.
   * @param random The random number generator to use.
   */
  public Map<String, Object> randomDemographics(Random random) {
    Demographics city = location.randomCity(random);
    Map<String, Object> demoAttributes = this.pickDemographics(random, city);
    return demoAttributes;
  }

  /**
   * Print out the completed person to the consol.
   * @param person The person to print.
   * @param index The number person simulated.
   * @param time The time at which they died/the simulation ended.
   * @param isAlive Whether the person to print is alive.
   */
  private synchronized void writeToConsole(Person person, int index, long time, boolean isAlive) {
    // this is synchronized to ensure all lines for a single person are always printed
    // consecutively
    String deceased = isAlive ? "" : "DECEASED";
    System.out.format("%d -- %s (%d y/o %s) %s, %s %s\n", index + 1,
        person.attributes.get(Person.NAME), person.ageInYears(time),
        person.attributes.get(Person.GENDER),
        person.attributes.get(Person.CITY), person.attributes.get(Person.STATE),
        deceased);

    if (this.logLevel.equals("detailed")) {
      System.out.println("ATTRIBUTES");
      for (String attribute : person.attributes.keySet()) {
        System.out.format("  * %s = %s\n", attribute, person.attributes.get(attribute));
      }
      System.out.format("SYMPTOMS: %d\n", person.symptomTotal());
      System.out.println(person.record.textSummary());
      System.out.println("VITAL SIGNS");
      for (VitalSign vitalSign : person.vitalSigns.keySet()) {
        System.out.format("  * %25s = %6.2f\n", vitalSign,
            person.getVitalSign(vitalSign, time).doubleValue());
      }
      System.out.println("-----");
    }
  }

  /**
   * Returns a map of demographics that have been randomly picked based on the given location.
   * @param random The random object to use.
   * @param city The city to base the demographics off of.
   * @return the person's picked demographics.
   */
  private Map<String, Object> pickDemographics(Random random, Demographics city) {
    // Output map of the generated demographic data.
    Map<String, Object> demographicsOutput = new HashMap<>();

    // Pull the person's location data.
    demographicsOutput.put(Person.CITY, city.city);
    demographicsOutput.put(Person.STATE, city.state);
    demographicsOutput.put("county", city.county);

    // Generate the person's race data based on their location.
    String race = city.pickRace(random);
    demographicsOutput.put(Person.RACE, race);
    String ethnicity = city.pickEthnicity(random);
    demographicsOutput.put(Person.ETHNICITY, ethnicity);
    String language = city.languageFromRaceAndEthnicity(race, ethnicity, random);
    demographicsOutput.put(Person.FIRST_LANGUAGE, language);

    // Generate the person's gender based on their location.
    String gender;
    if (options.gender != null) {
      gender = options.gender;
    } else {
      gender = city.pickGender(random);
      if (gender.equalsIgnoreCase("male") || gender.equalsIgnoreCase("M")) {
        gender = "M";
      } else {
        gender = "F";
      }
    }
    demographicsOutput.put(Person.GENDER, gender);

    // Pick the person's socioeconomic variables of education/income/occupation based on location.
    String education = city.pickEducation(random);
    demographicsOutput.put(Person.EDUCATION, education);
    double educationLevel = city.educationLevel(education, random);
    demographicsOutput.put(Person.EDUCATION_LEVEL, educationLevel);

    int income = city.pickIncome(random);
    demographicsOutput.put(Person.INCOME, income);
    double incomeLevel = city.incomeLevel(income);
    demographicsOutput.put(Person.INCOME_LEVEL, incomeLevel);
    double povertyRatio = city.povertyRatio(income);
    demographicsOutput.put(Person.POVERTY_RATIO, povertyRatio);

    double occupation = random.nextDouble();
    demographicsOutput.put(Person.OCCUPATION_LEVEL, occupation);

    double sesScore = city.socioeconomicScore(incomeLevel, educationLevel, occupation);
    demographicsOutput.put(Person.SOCIOECONOMIC_SCORE, sesScore);
    demographicsOutput.put(Person.SOCIOECONOMIC_CATEGORY, city.socioeconomicCategory(sesScore));

    if (this.onlyVeterans) {
      demographicsOutput.put("veteran_population_override", Boolean.TRUE);
    }

    // Generate the person's age data.
    int targetAge;
    if (options.ageSpecified) {
      targetAge =
          (int) (options.minAge + ((options.maxAge - options.minAge) * random.nextDouble()));
    } else {
      targetAge = city.pickAge(random);
    }
    demographicsOutput.put(TARGET_AGE, targetAge);

    long birthdate = birthdateFromTargetAge(targetAge, random);
    demographicsOutput.put(Person.BIRTHDATE, birthdate);

    // Return the generated demographics.
    return demographicsOutput;
  }

  /**
   * Pick a person's demographics based on their seed fixed record.
   * @param entity The record group to pull demographics from.
   * @param random Random object.
   */
  public Map<String, Object> pickFixedDemographics(Entity entity, Random random) {
    Seed firstSeed = entity.getSeeds().get(0);
    this.location = new Location(
      firstSeed.getState(),
      firstSeed.getCity());

    Demographics city = this.location.randomCity(random);
    // Pick the rest of the demographics based on the location of the fixed record.
    Map<String, Object> demoAttributes = this.pickDemographics(random, city);

    // Overwrite the person's attributes with the seed of the fixed record group.
    demoAttributes.putAll(firstSeed.demographicAttributesForPerson());
    demoAttributes.put(Person.ENTITY, entity);
    demoAttributes.put(Person.BIRTH_CITY, city.city);
    demoAttributes.put(Person.BIRTHDATE, firstSeed.birthdateTimestamp());

    return demoAttributes;
  }

  /**
   * Get a birthdate from the given target age.
   * @param targetAge The target age.
   * @param random A random object.
   * @return
   */
  private long birthdateFromTargetAge(long targetAge, Random random) {
    long earliestBirthdate = referenceTime - TimeUnit.DAYS.toMillis((targetAge + 1) * 365L + 1);
    long latestBirthdate = referenceTime - TimeUnit.DAYS.toMillis(targetAge * 365L);
    return
        (long) (earliestBirthdate + ((latestBirthdate - earliestBirthdate) * random.nextDouble()));
  }

  /**
   * Record the person using whatever tracking mechanisms are currently configured.
   * @param person the person to record
   * @param index the index of the person being recorded, e.g. if generating 100 people, the index
   *     would identify which of those 100 is being recorded.
   */
  public void recordPerson(Person person, int index) {
    long finishTime = person.lastUpdated + timestep;
    boolean isAlive = person.alive(finishTime);

    if (internalStore != null) {
      internalStore.add(person);
    }

    if (this.metrics != null) {
      metrics.recordStats(person, finishTime, Module.getModules(modulePredicate));
    }

    if (!this.logLevel.equals("none")) {
      writeToConsole(person, index, finishTime, isAlive);
    }

    String key = isAlive ? "alive" : "dead";

    AtomicInteger count = stats.get(key);
    count.incrementAndGet();

    totalGeneratedPopulation.incrementAndGet();
  }

  private Predicate<String> getModulePredicate() {
    if (options.enabledModules == null) {
      return path -> true;
    }
    FilenameFilter filenameFilter = new WildcardFileFilter(options.enabledModules,
        IOCase.INSENSITIVE);
    return path -> filenameFilter.accept(null, path);
  }

  /**
   * Returns a random double.
   */
  public double rand() {
    return random.nextDouble();
  }

  /**
   * Returns a random boolean.
   */
  public boolean randBoolean() {
    return random.nextBoolean();
  }

  /**
   * Returns a random integer.
   */
  public int randInt() {
    return random.nextInt();
  }

  /**
   * Returns a random integer in the given bound.
   */
  public int randInt(int bound) {
    return random.nextInt(bound);
  }

  /**
   * Returns a double from a normal distribution.
   */
  public double randGaussian() {
    return random.nextGaussian();
  }

  /**
   * Return a random long.
   */
  public long randLong() {
    return random.nextLong();
  }

  /**
   * Return a random UUID.
   */
  public UUID randUUID() {
    return new UUID(randLong(), randLong());
  }

}<|MERGE_RESOLUTION|>--- conflicted
+++ resolved
@@ -77,12 +77,8 @@
   public TransitionMetrics metrics;
   public static String DEFAULT_STATE = "Massachusetts";
   private Exporter.ExporterRuntimeOptions exporterRuntimeOptions;
-<<<<<<< HEAD
   public static EntityManager entityManager;
-=======
-  private List<FixedRecordGroup> recordGroups;
   public final int threadPoolSize;
->>>>>>> 30ba8cb1
 
   /**
    * Used only for testing and debugging. Populate this field to keep track of all patients
@@ -161,15 +157,9 @@
   }
 
   /**
-<<<<<<< HEAD
    * Create a Generator, with the given population size and seed. All other
    * settings are left as defaults.
    * 
-=======
-   * Create a Generator, with the given population size and seed.
-   * All other settings are left as defaults.
-   *
->>>>>>> 30ba8cb1
    * @param population Target population size
    * @param seed Seed used for randomness
    */
@@ -372,11 +362,7 @@
         // default is to run until current system time.
         if (options.daysToTravelForward > 0) {
           stop = initialPopulation.get(0).lastUpdated
-<<<<<<< HEAD
               + Utilities.convertTime("days", options.daysToTravelForward);
-=======
-                  + Utilities.convertTime("days", options.daysToTravelForward);
->>>>>>> 30ba8cb1
         }
         for (int i = 0; i < initialPopulation.size(); i++) {
           final int index = i;
@@ -425,37 +411,7 @@
       metrics.printStats(totalGeneratedPopulation.get(), Module.getModules(getModulePredicate()));
     }
   }
-<<<<<<< HEAD
   
-=======
-
-  /**
-   * Imports the fixed demographics records file when using fixed patient
-   * demographics.
-   *
-   * @return A list of the groups of records imported.
-   */
-  public List<FixedRecordGroup> importFixedPatientDemographicsFile() {
-    Gson gson = new Gson();
-    Type listType = new TypeToken<List<FixedRecordGroup>>() {}.getType();
-    try {
-      System.out.println("Loading fixed patient demographic records file: "
-          + this.options.fixedRecordPath);
-      this.recordGroups = gson.fromJson(new FileReader(this.options.fixedRecordPath), listType);
-      int linkIdStart = 100000;
-      for (int i = 0; i < this.recordGroups.size(); i++) {
-        this.recordGroups.get(i).linkId = linkIdStart + i;
-      }
-    } catch (FileNotFoundException e) {
-      throw new RuntimeException("Couldn't open the fixed patient demographics records file", e);
-    }
-    // Update the population size to reflect the number of patients in the fixed records file.
-    this.options.population = this.recordGroups.size();
-    // Return the record groups.
-    return recordGroups;
-  }
-
->>>>>>> 30ba8cb1
   /**
    * Generate a completely random Person. The returned person will be alive at the end of the
    * simulation. This means that if in the course of the simulation the person dies, a new person
