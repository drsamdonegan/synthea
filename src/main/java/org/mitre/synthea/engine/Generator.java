package org.mitre.synthea.engine;

import java.io.File;
import java.io.FileInputStream;
import java.io.FileOutputStream;
import java.io.FilenameFilter;
import java.io.IOException;
import java.io.ObjectInputStream;
import java.io.ObjectOutputStream;
import java.nio.file.Files;
import java.nio.file.Path;
import java.nio.file.Paths;
import java.util.Collections;
import java.util.HashMap;
import java.util.Iterator;
import java.util.LinkedList;
import java.util.List;
import java.util.Map;
import java.util.UUID;
import java.util.concurrent.ExecutorService;
import java.util.concurrent.Executors;
import java.util.concurrent.TimeUnit;
import java.util.concurrent.atomic.AtomicInteger;
import java.util.function.Predicate;
import java.util.stream.Collectors;

import org.apache.commons.io.IOCase;
import org.apache.commons.io.filefilter.WildcardFileFilter;
import org.mitre.synthea.editors.GrowthDataErrorsEditor;
import org.mitre.synthea.export.CDWExporter;
import org.mitre.synthea.export.Exporter;
import org.mitre.synthea.helpers.Config;
import org.mitre.synthea.helpers.DefaultRandomNumberGenerator;
import org.mitre.synthea.helpers.RandomNumberGenerator;
import org.mitre.synthea.helpers.TransitionMetrics;
import org.mitre.synthea.helpers.Utilities;
import org.mitre.synthea.identity.Entity;
import org.mitre.synthea.identity.EntityManager;
import org.mitre.synthea.identity.Seed;
import org.mitre.synthea.modules.DeathModule;
import org.mitre.synthea.modules.EncounterModule;
import org.mitre.synthea.modules.HealthInsuranceModule;
import org.mitre.synthea.modules.LifecycleModule;
import org.mitre.synthea.world.agents.Payer;
import org.mitre.synthea.world.agents.Person;
import org.mitre.synthea.world.agents.Provider;
import org.mitre.synthea.world.concepts.Costs;
import org.mitre.synthea.world.concepts.VitalSign;
import org.mitre.synthea.world.geography.Demographics;
import org.mitre.synthea.world.geography.Location;

/**
 * Generator creates a population by running the generic modules each timestep
 * per Person.
 */
public class Generator {

  /**
   * Unique ID for this instance of the Generator.
   * Even if the same settings are used multiple times, this ID should be unique.
   */
  public final UUID id = UUID.randomUUID();
  public GeneratorOptions options;
  private DefaultRandomNumberGenerator populationRandom;
  private DefaultRandomNumberGenerator clinicianRandom;
  public long timestep;
  public long stop;
  public long referenceTime;
  public Map<String, AtomicInteger> stats;
  public Location location;
  public AtomicInteger totalGeneratedPopulation;
  private String logLevel;
  private boolean onlyAlivePatients;
  private boolean onlyDeadPatients;
  private boolean onlyVeterans;
  private Module keepPatientsModule;
  private Long maxAttemptsToKeepPatient;
  public TransitionMetrics metrics;
  public static String DEFAULT_STATE = "Massachusetts";
  private Exporter.ExporterRuntimeOptions exporterRuntimeOptions;
  public static EntityManager entityManager;
  public final int threadPoolSize;

  /**
   * Used only for testing and debugging. Populate this field to keep track of all patients
   * generated, living or dead, during a simulation. Note that this may result in significantly
   * increased memory usage as patients cannot be GC'ed.
   */
  List<Person> internalStore;

  /**
   * A filename predicate used to filter a subset of modules. Helpful when testing a particular
   * module. Use "-m filename" on the command line to filter which modules get loaded.
   */
  Predicate<String> modulePredicate;

  private static final String TARGET_AGE = "target_age";

  /**
   * Helper class following the "Parameter Object" pattern.
   * This class provides the default values for Generator, or alternatives may be set.
   */
  public static class GeneratorOptions {
    public int population = Config.getAsInteger("generate.default_population", 1);
    public int threadPoolSize = Config.getAsInteger("generate.thread_pool_size", -1);
    /** Reference Time when to start Synthea. By default equal to the current system time. */
    public long referenceTime = System.currentTimeMillis();
    /** End time of Synthea simulation. By default equal to the current system time. */
    public long endTime = referenceTime;
    /** Actual time the run started. */
    public final long runStartTime = referenceTime;
    /** By default use the current time as random seed. */
    public long seed = referenceTime;
    public long clinicianSeed = referenceTime;
    /** Population as exclusively live persons or including deceased.
     * True for live, false includes deceased */
    public boolean overflow = true;
    /** Gender to be generated. M for Male, F for Female, null for any. */
    public String gender;
    /** Age range applies. */
    public boolean ageSpecified = false;
    /** Minimum age of people to be generated. Defaults to zero. */
    public int minAge = 0;
    /** Maximum age of people to be generated. Defaults to 140. */
    public int maxAge = 140;
    public String city;
    public String state;
    /** When Synthea is used as a standalone library, this directory holds
     * any locally created modules. */
    public File localModuleDir;
    public File fixedRecordPath;
    public List<String> enabledModules;
    /** File used to initialize a population. */
    public File initialPopulationSnapshotPath;
    /** File used to store a population snapshot. */
    public File updatedPopulationSnapshotPath;
    /** Time period in days to evolve the population loaded from initialPopulationSnapshotPath. A
     *  value of -1 will evolve the population to the current system time. */
    public int daysToTravelForward = -1;
    /** Path to a module defining which patients should be kept and exported. */
    public File keepPatientsModulePath;
  }

  /**
   * Create a Generator, using all default settings.
   */
  public Generator() {
    this(new GeneratorOptions(), new Exporter.ExporterRuntimeOptions());
  }

  /**
   * Create a Generator, with the given population size and seed.
   * All other settings are left as defaults.
   *
   * @param population Target population size
   */
  public Generator(int population) {
    this(new GeneratorOptions(), new Exporter.ExporterRuntimeOptions());
    options.population = population;
    init();
  }

  /**
   * Create a Generator, with the given population size and seed. All other
   * settings are left as defaults.
   *
   * @param population Target population size
   * @param seed Seed used for randomness
   */
  public Generator(int population, long seed, long clinicianSeed) {
    this(new GeneratorOptions(), new Exporter.ExporterRuntimeOptions());
    options.population = population;
    options.seed = seed;
    options.clinicianSeed = clinicianSeed;
    init();
  }

  /**
   * Create a Generator, with the given options.
   *
   * @param o Desired configuration options
   */
  public Generator(GeneratorOptions o) {
    this(o, new Exporter.ExporterRuntimeOptions());
  }

  /**
   * Create a Generator, with the given options.
   *
   * @param o Desired configuration options
   * @param ero Desired exporter options
   */
  public Generator(GeneratorOptions o, Exporter.ExporterRuntimeOptions ero) {
    options = o;
    exporterRuntimeOptions = ero;
    if (options.updatedPopulationSnapshotPath != null) {
      exporterRuntimeOptions.deferExports = true;
      internalStore = Collections.synchronizedList(new LinkedList<>());
    }
    if (options.threadPoolSize == -1) {
      threadPoolSize = Runtime.getRuntime().availableProcessors();
    } else if (options.threadPoolSize > 0) {
      threadPoolSize = options.threadPoolSize;
    } else {
      throw new IllegalArgumentException(String.format(
              "Illegal thread pool size (%d)", options.threadPoolSize));
    }
    init();
  }

  private void init() {
    if (options.state == null) {
      options.state = DEFAULT_STATE;
    }
    int stateIndex = Location.getIndex(options.state);
    if (Config.getAsBoolean("exporter.cdw.export")) {
      CDWExporter.getInstance().setKeyStart((stateIndex * 1_000_000) + 1);
    }

    this.populationRandom = new DefaultRandomNumberGenerator(options.seed);
    this.clinicianRandom = new DefaultRandomNumberGenerator(options.clinicianSeed);
    this.timestep = Long.parseLong(Config.get("generate.timestep"));
    this.stop = options.endTime;
    this.referenceTime = options.referenceTime;

    this.location = new Location(options.state, options.city);

    this.logLevel = Config.get("generate.log_patients.detail", "simple");

    this.onlyDeadPatients = Config.getAsBoolean("generate.only_dead_patients");
    this.onlyAlivePatients = Config.getAsBoolean("generate.only_alive_patients");
    //If both values are set to true, then they are both set back to the default
    if (this.onlyDeadPatients && this.onlyAlivePatients) {
      Config.set("generate.only_dead_patients", "false");
      Config.set("generate.only_alive_patients", "false");
      this.onlyDeadPatients = false;
      this.onlyAlivePatients = false;
    }

    try {
      this.maxAttemptsToKeepPatient = Long.parseLong(
        Config.get("generate.max_attempts_to_keep_patient", "1000"));

      if (this.maxAttemptsToKeepPatient == 0) {
        // set it to null to make the check more clear
        this.maxAttemptsToKeepPatient = null;
      }
    } catch (Exception e) {
      this.maxAttemptsToKeepPatient = null;
    }

    this.onlyVeterans = Config.getAsBoolean("generate.veteran_population_override");
    this.totalGeneratedPopulation = new AtomicInteger(0);
    this.stats = Collections.synchronizedMap(new HashMap<String, AtomicInteger>());
    this.modulePredicate = getModulePredicate();

    stats.put("alive", new AtomicInteger(0));
    stats.put("dead", new AtomicInteger(0));

    if (Config.getAsBoolean("generate.track_detailed_transition_metrics", false)) {
      this.metrics = new TransitionMetrics();
    }

    // initialize hospitals
    Provider.loadProviders(location, this.clinicianRandom);
    // Initialize Payers
    Payer.loadPayers(location);
    // ensure modules load early
    if (options.localModuleDir != null) {
      Module.addModules(options.localModuleDir);
    }
    List<String> coreModuleNames = getModuleNames(Module.getModules(path -> false));
    List<String> moduleNames = getModuleNames(Module.getModules(modulePredicate));

    if (options.keepPatientsModulePath != null) {
      try {
        Path path = options.keepPatientsModulePath.toPath().toAbsolutePath();
        this.keepPatientsModule = Module.loadFile(path, false, null, true);
      } catch (Exception e) {
        throw new ExceptionInInitializerError(e);
      }
    }

    Costs.loadCostData(); // ensure cost data loads early

    String locationName;
    if (options.city == null) {
      locationName = options.state;
    } else {
      locationName = options.city + ", " + options.state;
    }
    System.out.println("Running with options:");
    System.out.println(String.format(
        "Population: %d\nSeed: %d\nProvider Seed:%d\nReference Time: %d\nLocation: %s",
        options.population, options.seed, options.clinicianSeed, options.referenceTime,
        locationName));
    System.out.println(String.format("Min Age: %d\nMax Age: %d", options.minAge, options.maxAge));
    if (options.gender != null) {
      System.out.println(String.format("Gender: %s", options.gender));
    }
    if (options.enabledModules != null) {
      moduleNames.removeAll(coreModuleNames);
      moduleNames.sort(String::compareToIgnoreCase);
      System.out.println("Modules: " + String.join("\n       & ", moduleNames));
      System.out.println(String.format("       > [%d loaded]", moduleNames.size()));
    }

    if (Config.getAsBoolean("growtherrors", false)) {
      HealthRecordEditors hrm = HealthRecordEditors.getInstance();
      hrm.registerEditor(new GrowthDataErrorsEditor());
    }
  }

  /**
   * Extracts a list of names from the supplied list of modules.
   *
   * @param modules A collection of modules
   * @return A list of module names.
   */
  private List<String> getModuleNames(List<Module> modules) {
    return modules.stream().map(m -> m.name).collect(Collectors.toList());
  }

  /**
   * Generate the population, using the currently set configuration settings.
   */
  public void run() {

    // Import the fixed patient demographics records file, if a file path is given.
    if (this.options.fixedRecordPath != null) {
      try {
        // Import demographics
        String rawJSON = new String(Files.readAllBytes(
            Paths.get(this.options.fixedRecordPath.getPath())));
        entityManager = EntityManager.fromJSON(rawJSON);
        // Update the population size based on number of people.
        this.options.population = entityManager.getPopulationSize();
        // We'll be using the FixedRecord names, so no numbers should be appended to them.
        Config.set("generate.append_numbers_to_person_names", "false");
        // Since we're using FixedRecords, split records must be true.
        Config.set("exporter.split_records", "true");
      } catch (IOException ioe) {
        throw new RuntimeException("Couldn't open the fixed patient demographics "
            + "records file", ioe);
      }

    }

    ExecutorService threadPool = Executors.newFixedThreadPool(threadPoolSize);

    if (options.initialPopulationSnapshotPath != null) {
      FileInputStream fis = null;
      List<Person> initialPopulation = null;
      try {
        fis = new FileInputStream(options.initialPopulationSnapshotPath);
        ObjectInputStream ois = new ObjectInputStream(fis);
        initialPopulation = (List<Person>) ois.readObject();
        ois.close();
      } catch (Exception ex) {
        System.out.printf("Unable to load population snapshot, error: %s", ex.getMessage());
      }
      if (initialPopulation != null && initialPopulation.size() > 0) {
        // default is to run until current system time.
        if (options.daysToTravelForward > 0) {
          stop = initialPopulation.get(0).lastUpdated
              + Utilities.convertTime("days", options.daysToTravelForward);
        }
        for (int i = 0; i < initialPopulation.size(); i++) {
          final int index = i;
          final Person p = initialPopulation.get(i);
          threadPool.submit(() -> updateRecordExportPerson(p, index));
        }
      }
    } else {
      // Generate patients up to the specified population size.
      for (int i = 0; i < this.options.population; i++) {
        final int index = i;
        final long seed = this.populationRandom.randLong();
        threadPool.submit(() -> generatePerson(index, seed));
      }
    }

    try {
      threadPool.shutdown();
      while (!threadPool.awaitTermination(30, TimeUnit.SECONDS)) {
        System.out.println("Waiting for threads to finish... " + threadPool);
      }
    } catch (InterruptedException e) {
      System.out.println("Generator interrupted. Attempting to shut down associated thread pool.");
      threadPool.shutdownNow();
    }

    // Save a snapshot of the generated population using Java Serialization
    if (options.updatedPopulationSnapshotPath != null) {
      FileOutputStream fos = null;
      try {
        fos = new FileOutputStream(options.updatedPopulationSnapshotPath);
        ObjectOutputStream oos = new ObjectOutputStream(fos);
        oos.writeObject(internalStore);
        oos.close();
        fos.close();
      } catch (Exception ex) {
        System.out.printf("Unable to save population snapshot, error: %s", ex.getMessage());
      }
    }
    Exporter.runPostCompletionExports(this, exporterRuntimeOptions);

    System.out.printf("Records: total=%d, alive=%d, dead=%d\n", totalGeneratedPopulation.get(),
<<<<<<< HEAD
        stats.get("alive").get(), stats.get("dead").get());
=======
            stats.get("alive").get(), stats.get("dead").get());
    System.out.printf("RNG=%d\n", this.populationRandom.getCount());
    System.out.printf("Clinician RNG=%d\n", this.clinicianRandom.getCount());
>>>>>>> c266ab65

    if (this.metrics != null) {
      metrics.printStats(totalGeneratedPopulation.get(), Module.getModules(getModulePredicate()));
    }
  }

  /**
   * Generate a completely random Person. The returned person will be alive at the end of the
   * simulation. This means that if in the course of the simulation the person dies, a new person
   * will be started to replace them.
   * The seed used to generate the person is randomized as well.
   * Note that this method is only used by unit tests.
   *
   * @param index Target index in the whole set of people to generate
   * @return generated Person
   */
  @Deprecated
  public Person generatePerson(int index) {
    // System.currentTimeMillis is not unique enough
    long personSeed = UUID.randomUUID().getMostSignificantBits() & Long.MAX_VALUE;
    return generatePerson(index, personSeed);
  }

  /**
   * Generate a random Person, from the given seed. The returned person will be alive at the end of
   * the simulation. This means that if in the course of the simulation the person dies, a new
   * person will be started to replace them. Note also that if the person dies, the seed to produce
   * them can't be re-used (otherwise the new person would die as well) so a new seed is picked,
   * based on the given seed.
   *
   * @param index
   *          Target index in the whole set of people to generate
   * @param personSeed
   *          Seed for the random person
   * @return generated Person
   */
  public Person generatePerson(int index, long personSeed) {

    Person person = new Person(personSeed);

    try {
      int tryNumber = 0; // Number of tries to create these demographics

<<<<<<< HEAD
      Map<String, Object> demoAttributes;

      if (entityManager != null) {
        // Get the fixed demographic attributes for the person.
        Entity entity = entityManager.getRecords().get(index);
        demoAttributes = pickFixedDemographics(entity, random);
      } else {
        // Standard random demographics.
        demoAttributes = randomDemographics(randomForDemographics);
=======
      Map<String, Object> demoAttributes = randomDemographics(person);
      if (this.recordGroups != null) {
        // Pick fixed demographics if a fixed demographics record file is used.
        demoAttributes = pickFixedDemographics(index, person);
>>>>>>> c266ab65
      }

      boolean patientMeetsCriteria;

      do {
        tryNumber++;
        person = createPerson(personSeed, demoAttributes);
        long finishTime = person.lastUpdated + timestep;

        boolean isAlive = person.alive(finishTime);

        CriteriaCheck check = checkCriteria(person, finishTime, index, isAlive);
        patientMeetsCriteria = check.meetsCriteria();

        if (!patientMeetsCriteria) {
          if (this.maxAttemptsToKeepPatient != null
              && tryNumber >= this.maxAttemptsToKeepPatient) {
            // we've tried and failed to produce a patient that meets the criteria
            // throw an exception to halt processing in this slot
            String msg = "Failed to produce a matching patient after "
                + tryNumber + " attempts. "
                + "Ensure that it is possible for all "
                + "requested demographics to meet the criteria. "
                + "(e.g., make sure there is no age restriction "
                + "that conflicts with a requested condition, "
                + "such as limiting age to 0-18 and requiring "
                + "all patients have a condition that only onsets after 55.) "
                + "If you are confident that the constraints"
                + " are possible to satisfy but rare, "
                + "consider increasing the value in config setting "
                + "`generate.max_attempts_to_keep_patient`";
            throw new RuntimeException(msg);
          }

          // this should be false for any clauses in checkCriteria below
          // when we want to export this patient, but keep trying to produce one meeting criteria
          if (!check.exportAnyway()) {
            // rotate the seed so the next attempt gets a consistent but different one
            personSeed = person.randLong();
            continue;
            // skip the other stuff if the patient doesn't meet our goals
            // note that this skips ahead to the while check
            // also note, this may run forever if the requested criteria are impossible to meet
          }
        }

        recordPerson(person, index);

        if (!isAlive) {
          // rotate the seed so the next attempt gets a consistent but different one
          personSeed = person.randLong();

          // if we've tried and failed > 10 times to generate someone over age 90
          // and the options allow for ages as low as 85
          // reduce the age to increase the likelihood of success
          if (tryNumber > 10 && (int)person.attributes.get(TARGET_AGE) > 90
              && (!options.ageSpecified || options.minAge <= 85)) {
            // pick a new target age between 85 and 90
            int newTargetAge = person.randInt(5) + 85;
            // the final age bracket is 85-110, but our patients rarely break 100
            // so reducing a target age to 85-90 shouldn't affect numbers too much
            demoAttributes.put(TARGET_AGE, newTargetAge);
            long birthdate = birthdateFromTargetAge(newTargetAge, person);
            demoAttributes.put(Person.BIRTHDATE, birthdate);
          }
        }

        // TODO - export is DESTRUCTIVE when it filters out data
        // this means export must be the LAST THING done with the person
        Exporter.export(person, finishTime, exporterRuntimeOptions);

      } while (!patientMeetsCriteria);
      //repeat while patient doesn't meet criteria
      // if the patient is alive and we want only dead ones => loop & try again
      //  (and dont even export, see above)
      // if the patient is dead and we only want dead ones => done
      // if the patient is dead and we want live ones => loop & try again
      //  (but do export the record anyway)
      // if the patient is alive and we want live ones => done
    } catch (Throwable e) {
      // lots of fhir things throw errors for some reason
      e.printStackTrace();
      throw e;
    }
    return person;
  }

  /**
   * Helper class to keep track of patient criteria.
   * Caches results in booleans so different combinations are quick to check
   */
  private static class CriteriaCheck {
    // see checkCriteria below for notes on these flags
    // reminder that java booleans default to false if unset
    private boolean rejectDeadButOverflow;
    private boolean isAliveButDeadRequired;
    private boolean isDeadButAliveRequired;
    private boolean insufficientProviders;
    private boolean failedKeepModule;

    private boolean meetsCriteria() {
      // if any of the flags are true, the patient does not meet criteria
      return !(rejectDeadButOverflow
        || isAliveButDeadRequired
        || isDeadButAliveRequired
        || insufficientProviders
        || failedKeepModule);
    }

    private boolean exportAnyway() {
      // export anyway if rejectDeadButOverflow is the only one that is true
      // (ie. if all the other flags are false)
      return !isAliveButDeadRequired
        && !isDeadButAliveRequired
        && !insufficientProviders
        && !failedKeepModule;
    }
  }

  /**
   * Determines if a patient meets the requested criteria.
   * If a patient does not meet the criteria the process will be repeated so a new one is generated
   * @param person the patient to check if we want to export them
   * @param finishTime the time simulation finished
   * @param index Target index in the whole set of people to generate
   * @param isAlive Whether the patient is alive at end of simulation.
   * @return CriteriaCheck to determine if the patient should be exported/re-simulated
   */
  public CriteriaCheck checkCriteria(Person person, long finishTime, int index, boolean isAlive) {
    CriteriaCheck check = new CriteriaCheck();

    check.rejectDeadButOverflow = !isAlive && !onlyDeadPatients && this.options.overflow;
    // if patient is not alive and the criteria isn't dead patients new patient is needed
    // however in this one case we still want to export the patient

    check.isAliveButDeadRequired = isAlive && onlyDeadPatients;
    // if patient is alive and the criteria is dead patients new patient is needed

    check.isDeadButAliveRequired = !isAlive && onlyAlivePatients;
    // if patient is not alive and the criteria is alive patients new patient is needed

    int providerCount = person.providerCount();
    int providerMinimum = 1;

    check.insufficientProviders = providerCount < providerMinimum;
    // if provider count less than provider min new patient is needed

    if (this.keepPatientsModule != null) {
      // this one might be slow to process, so only do it if the other things are true
      if (!check.isAliveButDeadRequired && !check.isDeadButAliveRequired) {
        this.keepPatientsModule.process(person, finishTime, false);
        State terminal = person.history.get(0);
        check.failedKeepModule = !terminal.name.equals("Keep");
      }
    }

    return check;
  }

  /**
   * Update person record to stop time, record the entry and export record.
   */
  public Person updateRecordExportPerson(Person person, int index) {
    updatePerson(person);
    recordPerson(person, index);
    long finishTime = person.lastUpdated + timestep;
    Exporter.export(person, finishTime, exporterRuntimeOptions);
    return person;
  }

  /**
   * Create a new person and update them until Generator.stop or
   * they die, whichever comes sooner.
   * @param personSeed Seed for the random person
   * @param demoAttributes Demographic attributes for the new person, {@link #randomDemographics}
   * @return the new person
   */
  public Person createPerson(long personSeed, Map<String, Object> demoAttributes) {

    // Initialize person.
    Person person = new Person(personSeed);
    person.populationSeed = this.options.seed;
    person.attributes.putAll(demoAttributes);
    person.attributes.put(Person.LOCATION, this.location);
    person.lastUpdated = (long) demoAttributes.get(Person.BIRTHDATE);
    location.setSocialDeterminants(person);

    LifecycleModule.birth(person, person.lastUpdated);

    person.currentModules = Module.getModules(modulePredicate);

    // Enter the loop of updating the person's life.
    updatePerson(person);

    return person;
  }


  /**
   * Update a previously created person from the time they were last updated until Generator.stop or
   * they die, whichever comes sooner.
   * @param person the previously created person to update
   */
  public void updatePerson(Person person) {
    HealthInsuranceModule healthInsuranceModule = new HealthInsuranceModule();
    EncounterModule encounterModule = new EncounterModule();

    long time = person.lastUpdated;
    while (person.alive(time) && time < stop) {

      // If fixed demographics are in use then check to update the person's current fixed record.
      Entity entity = (Entity) person.attributes.get(Person.ENTITY);
      if (entity != null) {
        Seed currentSeed = entity.seedAt(time);
        // Check to see if the seed has changed
        if (! currentSeed.getSeedId().equals(person.attributes.get(Person.IDENTIFIER_SEED_ID))) {
          person.attributes.putAll(currentSeed.demographicAttributesForPerson());
          String state = currentSeed.getState();
          if (state.length() == 2) {
            state = Location.getStateName(state);
          }
          Location newLocation = new Location(state, currentSeed.getCity());
          newLocation.assignPoint(person, currentSeed.getCity());

        }
      }

      // Process Health Insurance.
      healthInsuranceModule.process(person, time + timestep);
      // Process encounters.
      encounterModule.process(person, time);

      Iterator<Module> iter = person.currentModules.iterator();
      while (iter.hasNext()) {
        Module module = iter.next();

        if (module.process(person, time)) {
          iter.remove(); // this module has completed/terminated.
        }
      }
      encounterModule.endEncounterModuleEncounters(person, time);
      person.lastUpdated = time;
      HealthRecordEditors.getInstance().executeAll(person, person.record, time, timestep);
      time += timestep;
    }

    DeathModule.process(person, time);
  }

  /**
   * Create a set of random demographics.
   * @param random The random number generator to use.
   */
  public Map<String, Object> randomDemographics(RandomNumberGenerator random) {
    Demographics city = location.randomCity(random);
    Map<String, Object> demoAttributes = this.pickDemographics(random, city);
    return demoAttributes;
  }

  /**
   * Print out the completed person to the consol.
   * @param person The person to print.
   * @param index The number person simulated.
   * @param time The time at which they died/the simulation ended.
   * @param isAlive Whether the person to print is alive.
   */
  private synchronized void writeToConsole(Person person, int index, long time, boolean isAlive) {
    // this is synchronized to ensure all lines for a single person are always printed
    // consecutively
    String deceased = isAlive ? "" : "DECEASED";
    System.out.format("%d -- %s (%d y/o %s) %s, %s %s (%d)\n", index + 1,
        person.attributes.get(Person.NAME), person.ageInYears(time),
        person.attributes.get(Person.GENDER),
        person.attributes.get(Person.CITY), person.attributes.get(Person.STATE),
        deceased,
        person.getCount());

    if (this.logLevel.equals("detailed")) {
      System.out.println("ATTRIBUTES");
      for (String attribute : person.attributes.keySet()) {
        System.out.format("  * %s = %s\n", attribute, person.attributes.get(attribute));
      }
      System.out.format("SYMPTOMS: %d\n", person.symptomTotal());
      System.out.println(person.record.textSummary());
      System.out.println("VITAL SIGNS");
      for (VitalSign vitalSign : person.vitalSigns.keySet()) {
        System.out.format("  * %25s = %6.2f\n", vitalSign,
            person.getVitalSign(vitalSign, time).doubleValue());
      }
      System.out.println("-----");
    }
  }

  /**
   * Returns a map of demographics that have been randomly picked based on the given location.
   * @param random The random object to use.
   * @param city The city to base the demographics off of.
   * @return the person's picked demographics.
   */
<<<<<<< HEAD
  private Map<String, Object> pickDemographics(Random random, Demographics city) {
    // Output map of the generated demographic data.
=======
  private Map<String, Object> pickDemographics(RandomNumberGenerator random, Demographics city) {
    // Output map of the generated demographc data.
>>>>>>> c266ab65
    Map<String, Object> demographicsOutput = new HashMap<>();

    // Pull the person's location data.
    demographicsOutput.put(Person.CITY, city.city);
    demographicsOutput.put(Person.STATE, city.state);
    demographicsOutput.put("county", city.county);

    // Generate the person's race data based on their location.
    String race = city.pickRace(random);
    demographicsOutput.put(Person.RACE, race);
    String ethnicity = city.pickEthnicity(random);
    demographicsOutput.put(Person.ETHNICITY, ethnicity);
    String language = city.languageFromRaceAndEthnicity(race, ethnicity, random);
    demographicsOutput.put(Person.FIRST_LANGUAGE, language);

    // Generate the person's gender based on their location.
    String gender;
    if (options.gender != null) {
      gender = options.gender;
    } else {
      gender = city.pickGender(random);
      if (gender.equalsIgnoreCase("male") || gender.equalsIgnoreCase("M")) {
        gender = "M";
      } else {
        gender = "F";
      }
    }
    demographicsOutput.put(Person.GENDER, gender);

    // Pick the person's socioeconomic variables of education/income/occupation based on location.
    String education = city.pickEducation(random);
    demographicsOutput.put(Person.EDUCATION, education);
    double educationLevel = city.educationLevel(education, random);
    demographicsOutput.put(Person.EDUCATION_LEVEL, educationLevel);

    int income = city.pickIncome(random);
    demographicsOutput.put(Person.INCOME, income);
    double incomeLevel = city.incomeLevel(income);
    demographicsOutput.put(Person.INCOME_LEVEL, incomeLevel);
    double povertyRatio = city.povertyRatio(income);
    demographicsOutput.put(Person.POVERTY_RATIO, povertyRatio);

    double occupation = random.rand();
    demographicsOutput.put(Person.OCCUPATION_LEVEL, occupation);

    double sesScore = city.socioeconomicScore(incomeLevel, educationLevel, occupation);
    demographicsOutput.put(Person.SOCIOECONOMIC_SCORE, sesScore);
    demographicsOutput.put(Person.SOCIOECONOMIC_CATEGORY, city.socioeconomicCategory(sesScore));

    if (this.onlyVeterans) {
      demographicsOutput.put("veteran_population_override", Boolean.TRUE);
    }

    // Generate the person's age data.
    int targetAge;
    if (options.ageSpecified) {
      targetAge =
          (int) (options.minAge + ((options.maxAge - options.minAge) * random.rand()));
    } else {
      targetAge = city.pickAge(random);
    }
    demographicsOutput.put(TARGET_AGE, targetAge);

    long birthdate = birthdateFromTargetAge(targetAge, random);
    demographicsOutput.put(Person.BIRTHDATE, birthdate);

    // Return the generated demographics.
    return demographicsOutput;
  }

  /**
   * Pick a person's demographics based on their seed fixed record.
   * @param entity The record group to pull demographics from.
   * @param random Random object.
   */
<<<<<<< HEAD
  public Map<String, Object> pickFixedDemographics(Entity entity, Random random) {
    Seed firstSeed = entity.getSeeds().get(0);
    String state = firstSeed.getState();
    if (state.length() == 2) {
      state = Location.getStateName(state);
    }
    this.location = new Location(
      state,
      firstSeed.getCity());
=======
  private Map<String, Object> pickFixedDemographics(int index, RandomNumberGenerator random) {
>>>>>>> c266ab65

    Demographics city = this.location.randomCity(random);
    // Pick the rest of the demographics based on the location of the fixed record.
    Map<String, Object> demoAttributes = this.pickDemographics(random, city);

    // Overwrite the person's attributes with the seed of the fixed record group.
    demoAttributes.putAll(firstSeed.demographicAttributesForPerson());
    demoAttributes.put(Person.ENTITY, entity);
    demoAttributes.put(Person.BIRTH_CITY, city.city);
    demoAttributes.put(Person.BIRTHDATE, firstSeed.birthdateTimestamp());

    return demoAttributes;
  }

  /**
   * Get a birthdate from the given target age.
   * @param targetAge The target age.
   * @param random A random object.
   * @return
   */
  private long birthdateFromTargetAge(long targetAge, RandomNumberGenerator random) {
    long earliestBirthdate = referenceTime - TimeUnit.DAYS.toMillis((targetAge + 1) * 365L + 1);
    long latestBirthdate = referenceTime - TimeUnit.DAYS.toMillis(targetAge * 365L);
    return
        (long) (earliestBirthdate + ((latestBirthdate - earliestBirthdate) * random.rand()));
  }

  /**
   * Record the person using whatever tracking mechanisms are currently configured.
   * @param person the person to record
   * @param index the index of the person being recorded, e.g. if generating 100 people, the index
   *     would identify which of those 100 is being recorded.
   */
  public void recordPerson(Person person, int index) {
    long finishTime = person.lastUpdated + timestep;
    boolean isAlive = person.alive(finishTime);

    if (internalStore != null) {
      internalStore.add(person);
    }

    if (this.metrics != null) {
      metrics.recordStats(person, finishTime, Module.getModules(modulePredicate));
    }

    if (!this.logLevel.equals("none")) {
      writeToConsole(person, index, finishTime, isAlive);
    }

    String key = isAlive ? "alive" : "dead";

    AtomicInteger count = stats.get(key);
    count.incrementAndGet();

    totalGeneratedPopulation.incrementAndGet();
  }

  private Predicate<String> getModulePredicate() {
    if (options.enabledModules == null) {
      return path -> true;
    }
    FilenameFilter filenameFilter = new WildcardFileFilter(options.enabledModules,
        IOCase.INSENSITIVE);
    return path -> filenameFilter.accept(null, path);
  }

  /**
   * Get the seeded random number generator used by this Generator.
   * @return the random number generator.
   */
  public RandomNumberGenerator getRandomizer() {
    return this.populationRandom;
  }
}<|MERGE_RESOLUTION|>--- conflicted
+++ resolved
@@ -406,13 +406,9 @@
     Exporter.runPostCompletionExports(this, exporterRuntimeOptions);
 
     System.out.printf("Records: total=%d, alive=%d, dead=%d\n", totalGeneratedPopulation.get(),
-<<<<<<< HEAD
-        stats.get("alive").get(), stats.get("dead").get());
-=======
             stats.get("alive").get(), stats.get("dead").get());
     System.out.printf("RNG=%d\n", this.populationRandom.getCount());
     System.out.printf("Clinician RNG=%d\n", this.clinicianRandom.getCount());
->>>>>>> c266ab65
 
     if (this.metrics != null) {
       metrics.printStats(totalGeneratedPopulation.get(), Module.getModules(getModulePredicate()));
@@ -456,7 +452,6 @@
     try {
       int tryNumber = 0; // Number of tries to create these demographics
 
-<<<<<<< HEAD
       Map<String, Object> demoAttributes;
 
       if (entityManager != null) {
@@ -466,12 +461,6 @@
       } else {
         // Standard random demographics.
         demoAttributes = randomDemographics(randomForDemographics);
-=======
-      Map<String, Object> demoAttributes = randomDemographics(person);
-      if (this.recordGroups != null) {
-        // Pick fixed demographics if a fixed demographics record file is used.
-        demoAttributes = pickFixedDemographics(index, person);
->>>>>>> c266ab65
       }
 
       boolean patientMeetsCriteria;
@@ -771,13 +760,8 @@
    * @param city The city to base the demographics off of.
    * @return the person's picked demographics.
    */
-<<<<<<< HEAD
-  private Map<String, Object> pickDemographics(Random random, Demographics city) {
-    // Output map of the generated demographic data.
-=======
   private Map<String, Object> pickDemographics(RandomNumberGenerator random, Demographics city) {
     // Output map of the generated demographc data.
->>>>>>> c266ab65
     Map<String, Object> demographicsOutput = new HashMap<>();
 
     // Pull the person's location data.
@@ -853,7 +837,6 @@
    * @param entity The record group to pull demographics from.
    * @param random Random object.
    */
-<<<<<<< HEAD
   public Map<String, Object> pickFixedDemographics(Entity entity, Random random) {
     Seed firstSeed = entity.getSeeds().get(0);
     String state = firstSeed.getState();
@@ -863,9 +846,6 @@
     this.location = new Location(
       state,
       firstSeed.getCity());
-=======
-  private Map<String, Object> pickFixedDemographics(int index, RandomNumberGenerator random) {
->>>>>>> c266ab65
 
     Demographics city = this.location.randomCity(random);
     // Pick the rest of the demographics based on the location of the fixed record.
