package org.mitre.synthea.world.agents;

import java.awt.geom.Point2D;
import java.io.Serializable;
import java.math.BigDecimal;
import java.math.RoundingMode;
import java.time.Instant;
import java.time.LocalDate;
import java.time.Period;
import java.time.ZoneId;
import java.util.ArrayList;
import java.util.HashMap;
import java.util.HashSet;
import java.util.List;
import java.util.Map;
import java.util.Random;
import java.util.Set;
import java.util.UUID;
import java.util.concurrent.ConcurrentHashMap;
import java.util.stream.Collectors;

import org.mitre.synthea.engine.ExpressedConditionRecord;
import org.mitre.synthea.engine.ExpressedSymptom;
import org.mitre.synthea.engine.Generator;
import org.mitre.synthea.engine.Module;
import org.mitre.synthea.engine.State;
import org.mitre.synthea.helpers.Config;
import org.mitre.synthea.helpers.ConstantValueGenerator;
import org.mitre.synthea.helpers.RandomNumberGenerator;
import org.mitre.synthea.helpers.Utilities;
import org.mitre.synthea.helpers.ValueGenerator;
import org.mitre.synthea.identity.Entity;
import org.mitre.synthea.modules.QualityOfLifeModule;
import org.mitre.synthea.world.concepts.Claim;
import org.mitre.synthea.world.concepts.CoverageRecord;
import org.mitre.synthea.world.concepts.CoverageRecord.Plan;
import org.mitre.synthea.world.concepts.HealthRecord;
import org.mitre.synthea.world.concepts.HealthRecord.Code;
import org.mitre.synthea.world.concepts.HealthRecord.Encounter;
import org.mitre.synthea.world.concepts.HealthRecord.EncounterType;
import org.mitre.synthea.world.concepts.PreferredProviders;
import org.mitre.synthea.world.concepts.VitalSign;
import org.mitre.synthea.world.geography.quadtree.QuadTreeElement;

public class Person implements Serializable, RandomNumberGenerator, QuadTreeElement {
  private static final long serialVersionUID = 4322116644425686379L;
  private static final ZoneId timeZone = ZoneId.systemDefault();

  public static final String BIRTHDATE = "birthdate";
  public static final String DEATHDATE = "deathdate";
  public static final String FIRST_NAME = "first_name";
  public static final String LAST_NAME = "last_name";
  public static final String MAIDEN_NAME = "maiden_name";
  public static final String NAME_PREFIX = "name_prefix";
  public static final String NAME_SUFFIX = "name_suffix";
  public static final String NAME = "name";
  public static final String RACE = "race";
  public static final String ETHNICITY = "ethnicity";
  public static final String FIRST_LANGUAGE = "first_language";
  public static final String GENDER = "gender";
  public static final String MULTIPLE_BIRTH_STATUS = "multiple_birth_status";
  public static final String TELECOM = "telecom";
  public static final String ID = "id";
  public static final String ADDRESS = "address";
  public static final String CITY = "city";
  public static final String STATE = "state";
  public static final String ZIP = "zip";
  public static final String BIRTHPLACE = "birthplace";
  public static final String BIRTH_CITY = "birth_city";
  public static final String BIRTH_STATE = "birth_state";
  public static final String BIRTH_COUNTRY = "birth_country";
  public static final String COORDINATE = "coordinate";
  public static final String NAME_MOTHER = "name_mother";
  public static final String NAME_FATHER = "name_father";
  public static final String MARITAL_STATUS = "marital_status";
  public static final String SOCIOECONOMIC_SCORE = "socioeconomic_score";
  public static final String SOCIOECONOMIC_CATEGORY = "socioeconomic_category";
  public static final String INCOME = "income";
  public static final String INCOME_LEVEL = "income_level";
  public static final String POVERTY_RATIO = "poverty_ratio";
  public static final String EDUCATION = "education";
  public static final String EDUCATION_LEVEL = "education_level";
  public static final String OCCUPATION_LEVEL = "occupation_level";
  public static final String SMOKER = "smoker";
  public static final String ALCOHOLIC = "alcoholic";
  public static final String ADHERENCE = "adherence";
  public static final String IDENTIFIER_SSN = "identifier_ssn";
  public static final String IDENTIFIER_DRIVERS = "identifier_drivers";
  public static final String IDENTIFIER_PASSPORT = "identifier_passport";
  public static final String IDENTIFIER_SITE = "identifier_site";
  public static final String IDENTIFIER_VARIANT_ID = "identifier_variant_id";
  public static final String IDENTIFIER_SEED_ID = "identifier_seed_id";
  public static final String CONTACT_FAMILY_NAME = "contact_family_name";
  public static final String CONTACT_GIVEN_NAME = "contact_given_name";
  public static final String CONTACT_EMAIL = "contact_email";
  public static final String CAUSE_OF_DEATH = "cause_of_death";
  public static final String SEXUAL_ORIENTATION = "sexual_orientation";
  public static final String LOCATION = "location";
  public static final String ACTIVE_WEIGHT_MANAGEMENT = "active_weight_management";
  public static final String BMI_PERCENTILE = "bmi_percentile";
  public static final String GROWTH_TRAJECTORY = "growth_trajectory";
  public static final String CURRENT_WEIGHT_LENGTH_PERCENTILE = "current_weight_length_percentile";
  public static final String HOUSEHOLD = "household";
  public static final String LINK_ID = "link_id";
  public static final String VETERAN = "veteran";
  public static final String BLINDNESS = "blindness";
  private static final String LAST_MONTH_PAID = "last_month_paid";
  public static final String HOUSEHOLD_ROLE = "household_role";
  public static final String TARGET_WEIGHT_LOSS = "target_weight_loss";
  public static final String KILOGRAMS_TO_GAIN = "kilograms_to_gain";
  public static final String ENTITY = "ENTITY";

  private final Random random;
  public final long seed;
  public long populationSeed;
  /**
   * Tracks the last time that the person was updated over a serialize/deserialize.
   */
  public long lastUpdated;
  /**
   * Tracks the remaining modules for a person over a serialize/deserialize.
   */
  public List<Module> currentModules;
  public Map<String, Object> attributes;
  public Map<VitalSign, ValueGenerator> vitalSigns;
  /** Data structure for storing symptoms faced by a person.
   * Adding the Long keyset to keep track of the time a symptom is set. */
  Map<String, ExpressedSymptom> symptoms;
  /** Data structure for storing onset conditions (init_time, end_time).*/
  public ExpressedConditionRecord onsetConditionRecord;
  public Map<String, HealthRecord.Medication> chronicMedications;
  /** The active health record. */
  public HealthRecord record;
  /** Default health record. If "lossOfCareEnabled" is true, this is also the
   * record with entries that were covered by insurance. */
  public HealthRecord defaultRecord;
  /** Only used if "lossOfCareEnabled" is true. In that case, this health record
   * contains entries that should have, but did not, occur. */
  public HealthRecord lossOfCareRecord;
  /** Experimental feature flag. When "lossOfCareEnabled" is true, patients can miss
   * care due to cost or lack of health insurance coverage. */
  public boolean lossOfCareEnabled;
  /** Individual provider health records (if "hasMultipleRecords" is enabled). */
  public Map<String, HealthRecord> records;
  /** Flag that enables each provider having a different health record for each patient.
   * In other words, the patients entire record is split across provider systems. */
  public boolean hasMultipleRecords;
  /** History of the currently active module. */
  public List<State> history;
  /** Record of insurance coverage. */
  public CoverageRecord coverage;
  /** A place to maintain preferred providers by encounter type and specialty. */
  public PreferredProviders preferredProviders;

  /**
   * Person constructor.
   */
  public Person(long seed) {
    this.seed = seed;
    random = new Random(seed);
    attributes = new ConcurrentHashMap<String, Object>();
    vitalSigns = new ConcurrentHashMap<VitalSign, ValueGenerator>();
    symptoms = new ConcurrentHashMap<String, ExpressedSymptom>();
    /* initialized the onsetConditions field */
    onsetConditionRecord = new ExpressedConditionRecord(this);
    /* Chronic Medications which will be renewed at each Wellness Encounter */
    chronicMedications = new ConcurrentHashMap<String, HealthRecord.Medication>();
    hasMultipleRecords = Config.getAsBoolean("exporter.split_records", false);
    if (hasMultipleRecords) {
      records = new ConcurrentHashMap<String, HealthRecord>();
    }
    this.initializeDefaultHealthRecords();
    coverage = new CoverageRecord(this);
    preferredProviders = new PreferredProviders();
  }

  /**
   * Initializes person's default health records. May need to be called if attributes
   * change due to fixed demographics.
   */
  public void initializeDefaultHealthRecords() {
    this.defaultRecord = new HealthRecord(this);
    this.record = this.defaultRecord;
    this.lossOfCareEnabled = Config.getAsBoolean("generate.payers.loss_of_care", false);
    if (this.lossOfCareEnabled) {
      this.lossOfCareRecord = new HealthRecord(this);
    }
  }

  /**
   * Returns a random double.
   */
  public double rand() {
    return random.nextDouble();
  }

  /**
   * Returns a random boolean.
   */
  public boolean randBoolean() {
    return random.nextBoolean();
  }

  /**
   * Returns a random integer.
   */
  public int randInt() {
    return random.nextInt();
  }

  /**
   * Returns a random integer in the given bound.
   */
  public int randInt(int bound) {
    return random.nextInt(bound);
  }

  /**
   * Returns a double from a normal distribution.
   */
  public double randGaussian() {
    return random.nextGaussian();
  }

  /**
   * Return a random long.
   */
  public long randLong() {
    return random.nextLong();
  }

  /**
   * Return a random UUID.
   */
  public UUID randUUID() {
    return new UUID(randLong(), randLong());
  }

  /**
   * Returns a person's age in Period form.
   */
  public Period age(long time) {
    Period age = Period.ZERO;

    if (attributes.containsKey(BIRTHDATE)) {
      LocalDate now = Instant.ofEpochMilli(time).atZone(timeZone).toLocalDate();
      LocalDate birthdate = Instant.ofEpochMilli((long) attributes.get(BIRTHDATE))
          .atZone(timeZone).toLocalDate();
      age = Period.between(birthdate, now);
    }
    return age;
  }

  /**
   * Returns a person's age in decimal years. (ex. 7.5 ~ 7 years 6 months old)
   *
   * @param time The time when their age should be calculated.
   * @return decimal age in years
   */
  public double ageInDecimalYears(long time) {
    Period agePeriod = age(time);

    double years = agePeriod.getYears() + agePeriod.getMonths() / 12.0
        + agePeriod.getDays() / 365.2425;

    if (years < 0) {
      years = 0;
    }

    return years;
  }

  /**
   * Return the persons age in months at a given time.
   *
   * @param time The time when their age should be calculated.
   * @return age in months. Can never be less than zero, even if given a time
   *         before they were born.
   */
  public int ageInMonths(long time) {
    int months = (int) age(time).toTotalMonths();
    if (months < 0) {
      months = 0;
    }
    return months;
  }

  /**
   * Returns the persons age in years at the given time.
   *
   * @param time The time when their age should be calculated.
   * @return age in years. Can never be less than zero, even if given a time
   *         before they were born.
   */
  public int ageInYears(long time) {
    int years = age(time).getYears();
    if (years < 0) {
      years = 0;
    }
    return years;
  }

  /**
   * Returns whether a person is alive at the given time.
   */
  public boolean alive(long time) {
    boolean born = attributes.containsKey(Person.BIRTHDATE);
    Long died = (Long) attributes.get(Person.DEATHDATE);
    return (born && (died == null || died > time));
  }

  /**
  * Get the expressed symptoms.
  */
  public Map<String, ExpressedSymptom> getExpressedSymptoms() {
    return symptoms;
  }

  /**
  * Get the onsetonditionRecord.
  */
  public ExpressedConditionRecord getOnsetConditionRecord() {
    return onsetConditionRecord;
  }

  /**
   * Returns the number of providers that this person has.
   */
  public int providerCount() {
    int count = 1;
    if (hasMultipleRecords) {
      List<String> uuids = new ArrayList<String>(records.keySet());
      Set<String> uniqueUuids = new HashSet<String>(uuids);
      count = uniqueUuids.size();
    } else {
      count = record.providerCount();
    }
    return count;
  }

  /** Updating the method for accounting of the time on which
   * the symptom is set.
   */
  public void setSymptom(String module, String cause, String type,
      long time, int value, Boolean addressed) {
    if (!symptoms.containsKey(type)) {
      symptoms.put(type, new ExpressedSymptom(type));
    }
    ExpressedSymptom expressedSymptom = symptoms.get(type);
    expressedSymptom.onSet(module, cause, time, value, addressed);
  }

  /**
   * Method for retrieving the last time a given symptom has been updated from a given module.
   */
  public Long getSymptomLastUpdatedTime(String module, String symptom) {
    Long result = null;
    if (symptoms.containsKey(symptom)) {
      ExpressedSymptom expressedSymptom = symptoms.get(symptom);
      result = expressedSymptom.getSymptomLastUpdatedTime(module);
    }
    return result;
  }

  /**
   * Method for retrieving the value associated to a given symptom.
   * This correspond to the maximum value across all potential causes.
   */
  public int getSymptom(String type) {
    int max = 0;
    if (symptoms.containsKey(type)) {
      ExpressedSymptom expressedSymptom = symptoms.get(type);
      max = expressedSymptom.getSymptom();
    }
    return max;
  }

  /**
   * Get active symptoms above some threshold.
   * TODO These symptoms are not filtered by time.
   * @return list of active symptoms above the threshold.
   */
  public Set<String> getSymptoms() {
    Set<String> active = new HashSet<String>(symptoms.keySet());
    for (String symptom : symptoms.keySet()) {
      int severity = getSymptom(symptom);
      if (severity < 20) {
        active.remove(symptom);
      }
    }
    return active;
  }

  /**
   * Mark the largest valued symptom as addressed.
   */
  public void addressLargestSymptom() {
    String highestType = "";
    String highestCause = "";
    int maxValue = 0;
    for (String type : symptoms.keySet()) {
      ExpressedSymptom expressedSymptom = symptoms.get(type);
      String cause = expressedSymptom.getSourceWithHighValue();
      if (cause != null) {
        int value = expressedSymptom.getValueFromSource(cause);
        if (value > maxValue) {
          maxValue = value;
          highestCause = cause;
          highestType = type;
        }
      }
    }
    symptoms.get(highestType).addressSource(highestCause);
  }

  /**
   * Get a vital sign value.
   */
  public Double getVitalSign(VitalSign vitalSign, long time) {
    ValueGenerator valueGenerator = null;
    try {
      valueGenerator = vitalSigns.get(vitalSign);
    } catch (NullPointerException e) {
      System.out.println(vitalSign);
      e.printStackTrace();
    }
    if (valueGenerator == null) {
      throw new NullPointerException(
          "Vital sign '" + vitalSign + "' not set. Valid vital signs: " + vitalSigns.keySet());
    }
    double value = valueGenerator.getValue(time);
    int decimalPlaces;
    switch (vitalSign) {
      case DIASTOLIC_BLOOD_PRESSURE:
      case SYSTOLIC_BLOOD_PRESSURE:
      case HEART_RATE:
      case RESPIRATION_RATE:
        decimalPlaces = 0;
        break;
      case HEIGHT:
      case WEIGHT:
        decimalPlaces = 1;
        break;
      default:
        decimalPlaces = 2;
    }
    Double retVal = value;
    try {
      retVal = BigDecimal.valueOf(value)
              .setScale(decimalPlaces, RoundingMode.HALF_UP)
              .doubleValue();
    } catch (NumberFormatException e) {
      // Ignore, value was NaN or infinity.
    }
    return retVal;
  }

  public void setVitalSign(VitalSign vitalSign, ValueGenerator valueGenerator) {
    vitalSigns.put(vitalSign, valueGenerator);
  }

  /**
   * Convenience function to set a vital sign to a constant value.
   */
  public void setVitalSign(VitalSign vitalSign, double value) {
    if (!Double.isFinite(value)) {
      throw new IllegalArgumentException(String.format(
              "Vital signs must have finite values - %s is invalid",
              Double.valueOf(value).toString()));
    }
    setVitalSign(vitalSign, new ConstantValueGenerator(this, value));
  }

  /**
   * Records a person's death.
   *
   * @param time     the time of death.
   * @param cause    the cause of death.
   */
  public void recordDeath(long time, Code cause) {
    if (alive(time)) {
      long deathTime = time;
      attributes.put(Person.DEATHDATE, Long.valueOf(deathTime));
      if (cause == null) {
        attributes.remove(CAUSE_OF_DEATH);
      } else {
        attributes.put(CAUSE_OF_DEATH, cause);
      }
      record.death = deathTime;
    }
  }

  /**
   * The total number of all unaddressed symptom severities.
   *
   * @return total : sum of all the symptom severities. This number drives
   *         care-seeking behaviors.
   */
  public int symptomTotal() {
    int total = 0;
    for (String type : symptoms.keySet()) {
      total += getSymptom(type);
    }
    return total;
  }

  public boolean hadPriorState(String name) {
    return hadPriorState(name, null, null);
  }

  /**
   * Check for prior existence of specified state.
   */
  public boolean hadPriorState(String name, String since, Long within) {
    if (history == null) {
      return false;
    }
    for (State state : history) {
      if (within != null && state.exited != null && state.exited <= within) {
        return false;
      }
      if (since != null && state.name.equals(since)) {
        return false;
      }
      if (state.name.equals(name)) {
        return true;
      }
    }
    return false;
  }

  /**
   * Start an encounter for the current provider.
   */
  public Encounter encounterStart(long time, EncounterType type) {
    // Set the record for the current provider as active
    Provider provider = getProvider(type, null, time);
    record = getHealthRecord(provider, time);
    // Start the encounter
    return record.encounterStart(time, type);
  }

  /**
   * Returns the current HealthRecord based on the provider. If the person has no more remaining
   * income, Uncovered HealthRecord is returned.
   *
   * @param provider the provider of the encounter
   * @param time the current time (To determine person's current income and payer)
   */
  public synchronized HealthRecord getHealthRecord(Provider provider, long time) {

    // If the person has no more income at this time, then operate on the UncoveredHealthRecord.
    // Note: If person has no more income then they can no longer afford copays/premiums/etc.
    // meaning we can guarantee that they currently have no insurance.
    if (lossOfCareEnabled && !this.stillHasIncome(time)) {
      return this.lossOfCareRecord;
    }

    HealthRecord returnValue = this.defaultRecord;
    if (hasMultipleRecords) {
      String key = provider.getResourceID();
      // Check If the given provider does not have a health record for this person.
      if (!records.containsKey(key)) {
        HealthRecord record = null;
        if (this.record != null && this.record.provider == null) {
          // If the active healthrecord does not have a provider, assign it as the active record.
          record = this.record;
        } else {
          record = new HealthRecord(this);
        }
        record.provider = provider;
        records.put(key, record);
      }
      returnValue = records.get(key);
    }
    return returnValue;
  }

  public static final String CURRENT_ENCOUNTERS = "current-encounters";

  /**
   * Get the current encounter for the specified module or null if none exists.
   */
  @SuppressWarnings("unchecked")
  public Encounter getCurrentEncounter(Module module) {
    Map<String, Encounter> moduleToCurrentEncounter
        = (Map<String, Encounter>) attributes.get(CURRENT_ENCOUNTERS);

    if (moduleToCurrentEncounter == null) {
      moduleToCurrentEncounter = new HashMap<>();
      attributes.put(CURRENT_ENCOUNTERS, moduleToCurrentEncounter);
    }

    return moduleToCurrentEncounter.get(module.name);
  }

  /**
   * Check if there are any current encounters.
   * @return true if there current encounters, false otherwise
   */
  public boolean hasCurrentEncounter() {
    if (attributes != null) {
      Map<String, Encounter> moduleToCurrentEncounter
              = (Map<String, Encounter>) attributes.get(CURRENT_ENCOUNTERS);

      if (moduleToCurrentEncounter != null && !moduleToCurrentEncounter.isEmpty()) {
        // Uncomment the following lines to see which module encounters are blocking the start
        // of wellness encounters in the encounter module.
        // System.out.println("Pre-wellness Encounter Check Failed:");
        // for (String module: moduleToCurrentEncounter.keySet()) {
        //   Encounter encounter = moduleToCurrentEncounter.get(module);
        //   System.out.printf("%s, %s\n", module, encounter.codes.get(0).code);
        // }
        return true;
      }
    }
    return false;
  }

  /**
   * Set the current encounter for the specified module.
   */
  @SuppressWarnings("unchecked")
  public void setCurrentEncounter(Module module, Encounter encounter) {
    Map<String, Encounter> moduleToCurrentEncounter
        = (Map<String, Encounter>) attributes.get(CURRENT_ENCOUNTERS);

    if (moduleToCurrentEncounter == null) {
      moduleToCurrentEncounter = new HashMap<>();
      attributes.put(CURRENT_ENCOUNTERS, moduleToCurrentEncounter);
    }
    if (encounter == null) {
      moduleToCurrentEncounter.remove(module.name);
    } else {
      moduleToCurrentEncounter.put(module.name, encounter);
    }
  }

  // Providers API -----------------------------------------------------------
  public static final String CURRENTPROVIDER = "currentProvider";

  /**
   * Get the preferred provider for the specified encounter type. If none is set the
   * provider at the specified time as the preferred provider for this encounter type.
   */
<<<<<<< HEAD
  public Provider getProvider(EncounterType type, long time) {
    String key = PREFERREDYPROVIDER + type;
    if (!attributes.containsKey(key)) {
      setProvider(type, time);
    } else {
      Entity entity = (Entity) attributes.get(ENTITY);
      // check to see if this is a fixed identity
      if (entity != null) {
        Provider provider = (Provider) attributes.get(key);
        HealthRecord healthRecord = getHealthRecord(provider, time);
        long lastEncounterTime = healthRecord.lastEncounterTime();
        // check to see if the provider is valid for this see range
        if (lastEncounterTime != Long.MIN_VALUE
            && !entity.seedAt(time).getPeriod().contains(lastEncounterTime)) {
          // The provider is not in the seed range. Force finding a new provider.
          System.out.println("Move reset for " + type);
          setProvider(type, time);
        }
      }
=======
  public Provider getProvider(EncounterType type, String speciality, long time) {
    if (!preferredProviders.doesRelationshipExist(type, speciality)) {
      setProvider(type, speciality, time);
>>>>>>> a03a6fcf
    }
    return preferredProviders.get(type, speciality);
  }

  /**
   * Set the preferred provider for the specified encounter type to be the provider
   * at the specified time.
   */
  public void setProvider(EncounterType type, String specialty, long time) {
    preferredProviders.startNewRelationship(this, type, specialty, time);
  }

  /**
   * Set the current provider to be the supplied provider.
   */
  @SuppressWarnings({ "unchecked", "rawtypes" })
  public void addCurrentProvider(String context, Provider provider) {
    Map<String, Provider> currentProviders = (Map) attributes.get(CURRENTPROVIDER);
    if (currentProviders == null) {
      currentProviders = new HashMap<String, Provider>();
      currentProviders.put(context, provider);
    }
    attributes.put(CURRENTPROVIDER, currentProviders);
  }

  /**
   * Remove the current provider for the specified module.
   */
  @SuppressWarnings({ "unchecked", "rawtypes" })
  public void removeCurrentProvider(String module) {
    Map<String, Provider> currentProviders = (Map) attributes.get(CURRENTPROVIDER);
    if (currentProviders != null) {
      currentProviders.remove(module);
    }
  }

  /**
   * Get the current provider for the specified module.
   */
  @SuppressWarnings({ "unchecked", "rawtypes" })
  public Provider getCurrentProvider(String module) {
    Map<String, Provider> currentProviders = (Map) attributes.get(CURRENTPROVIDER);
    if (currentProviders == null) {
      return null;
    } else {
      return currentProviders.get(module);
    }
  }

  /**
  * Returns the sum of QALYS of this person's life.
  */
  public double getQalys() {

    Map<Integer, Double> qalys
        = (Map<Integer, Double>) this.attributes.get(QualityOfLifeModule.QALY);

    double sum = 0.0;
    for (double currQaly : qalys.values()) {
      sum += currQaly;
    }
    return sum;
  }

  /**
   * Returns the sum of DALYS of this person's life.
   */
  public double getDalys() {

    Map<Integer, Double> dalys
        = (Map<Integer, Double>) this.attributes.get(QualityOfLifeModule.DALY);

    double sum = 0.0;
    for (double currDaly : dalys.values()) {
      sum += currDaly;
    }
    return sum;
  }

  /**
   * Returns whether or not a person can afford a given payer.
   * If a person's income is greater than a year of montlhy premiums + deductible
   * then they can afford the insurance.
   *
   * @param payer the payer to check.
   */
  public boolean canAffordPayer(Payer payer) {
    BigDecimal income = BigDecimal.valueOf((Integer) this.attributes.get(Person.INCOME));
    BigDecimal yearlyPremiumTotal = payer.getMonthlyPremium()
            .multiply(BigDecimal.valueOf(12))
            .setScale(2, RoundingMode.HALF_EVEN);
    BigDecimal yearlyDeductible = payer.getDeductible();
    return income.compareTo(yearlyPremiumTotal.add(yearlyDeductible)) > 0;
  }

  /**
   * Returns whether the person's yearly expenses exceed their income. If they do,
   * then they will switch to No Insurance.
   * NOTE: This could result in person being kicked off Medicaid/Medicare.
   *
   * @param time the current time
   */
  private boolean stillHasIncome(long time) {
    CoverageRecord.Plan plan = coverage.getPlanAtTime(time);
    BigDecimal currentYearlyExpenses;
    if (plan != null) {
      currentYearlyExpenses = plan.totalExpenses;
    } else {
      currentYearlyExpenses = Claim.ZERO_CENTS;
    }

    BigDecimal income = BigDecimal.valueOf((Integer) this.attributes.get(Person.INCOME));
    if (income.compareTo(currentYearlyExpenses) > 0) {
      // Person has remaining income for the year.
      return true;
    }
    // Person no longer has income for the year. They will switch to No Insurance.
    this.coverage.setPayerAtTime(time, Payer.noInsurance);
    return false;
  }

  /**
   * Checks if the person has paid their monthly premium. If not, the person pays
   * the premium to their current payer.
   *
   * @param time the time that the person checks to pay premium.
   */
  public void checkToPayMonthlyPremium(long time) {

    if (!this.attributes.containsKey(Person.LAST_MONTH_PAID)) {
      this.attributes.put(Person.LAST_MONTH_PAID, 0);
    }

    int currentMonth = Utilities.getMonth(time);
    int lastMonthPaid = (int) this.attributes.get(Person.LAST_MONTH_PAID);

    if (currentMonth > lastMonthPaid || (currentMonth == 1 && lastMonthPaid == 12)) {

      // TODO - Check that they can still afford the premium due to any newly incurred health costs.

      // Pay the payer.
      Plan plan = this.coverage.getPlanAtTime(time);
      plan.totalExpenses = plan.totalExpenses.add(plan.payer.payMonthlyPremium());
      // Pay secondary insurance, if applicable
      plan.totalExpenses = plan.totalExpenses.add(plan.secondaryPayer.payMonthlyPremium());
      // Update the last monthly premium paid.
      this.attributes.put(Person.LAST_MONTH_PAID, currentMonth);
      // Check if person has gone in debt. If yes, then they receive no insurance.
      this.stillHasIncome(time);
    }
  }

  /**
   * Returns the person's QOL at the given time.
   *
   * @param year the year to get QOL data.
   */
  @SuppressWarnings("unchecked")
  public double getQolsForYear(int year) {
    double retVal = 0;
    Map<Integer, Double> qols = (Map<Integer, Double>)
        this.attributes.get(QualityOfLifeModule.QOLS);
    if (qols != null && qols.containsKey(year)) {
      retVal = qols.get(year);
    }
    return retVal;
  }

  @Override
  public double getX() {
    return getLonLat().getX();
  }

  @Override
  public double getY() {
    return getLonLat().getY();
  }

  public Point2D.Double getLonLat() {
    return (Point2D.Double) attributes.get(Person.COORDINATE);
  }

}<|MERGE_RESOLUTION|>--- conflicted
+++ resolved
@@ -643,31 +643,24 @@
    * Get the preferred provider for the specified encounter type. If none is set the
    * provider at the specified time as the preferred provider for this encounter type.
    */
-<<<<<<< HEAD
-  public Provider getProvider(EncounterType type, long time) {
-    String key = PREFERREDYPROVIDER + type;
-    if (!attributes.containsKey(key)) {
-      setProvider(type, time);
-    } else {
-      Entity entity = (Entity) attributes.get(ENTITY);
-      // check to see if this is a fixed identity
-      if (entity != null) {
-        Provider provider = (Provider) attributes.get(key);
-        HealthRecord healthRecord = getHealthRecord(provider, time);
-        long lastEncounterTime = healthRecord.lastEncounterTime();
-        // check to see if the provider is valid for this see range
-        if (lastEncounterTime != Long.MIN_VALUE
-            && !entity.seedAt(time).getPeriod().contains(lastEncounterTime)) {
-          // The provider is not in the seed range. Force finding a new provider.
-          System.out.println("Move reset for " + type);
-          setProvider(type, time);
-        }
-      }
-=======
   public Provider getProvider(EncounterType type, String speciality, long time) {
     if (!preferredProviders.doesRelationshipExist(type, speciality)) {
       setProvider(type, speciality, time);
->>>>>>> a03a6fcf
+    } else {
+        Entity entity = (Entity) attributes.get(ENTITY);
+        // check to see if this is a fixed identity
+        if (entity != null) {
+            Provider provider = preferredProviders.get(type, speciality);
+            HealthRecord healthRecord = getHealthRecord(provider, time);
+            long lastEncounterTime = healthRecord.lastEncounterTime();
+            // check to see if the provider is valid for this see range
+            if (lastEncounterTime != Long.MIN_VALUE
+                && !entity.seedAt(time).getPeriod().contains(lastEncounterTime)) {
+                // The provider is not in the seed range. Force finding a new provider.
+                System.out.println("Move reset for " + type);
+                setProvider(type, time);
+            }
+        }
     }
     return preferredProviders.get(type, speciality);
   }
@@ -849,5 +842,4 @@
   public Point2D.Double getLonLat() {
     return (Point2D.Double) attributes.get(Person.COORDINATE);
   }
-
 }