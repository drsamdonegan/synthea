--- conflicted
+++ resolved
@@ -1,19 +1,18 @@
-package org.mitre.synthea.world.concepts.healthinsurance;
+package org.mitre.synthea.world.concepts;
 
 import java.io.Serializable;
 import java.math.BigDecimal;
-import java.math.RoundingMode;
 import java.util.ArrayList;
 import java.util.List;
 
 import org.mitre.synthea.export.JSONSkip;
 import org.mitre.synthea.world.agents.PayerManager;
 import org.mitre.synthea.world.agents.Person;
-import org.mitre.synthea.world.concepts.HealthRecord;
+import org.mitre.synthea.world.concepts.CoverageRecord.PlanRecord;
 import org.mitre.synthea.world.concepts.HealthRecord.Encounter;
 import org.mitre.synthea.world.concepts.HealthRecord.Entry;
 import org.mitre.synthea.world.concepts.HealthRecord.Medication;
-import org.mitre.synthea.world.concepts.healthinsurance.CoverageRecord.PlanRecord;
+import org.mitre.synthea.world.concepts.healthinsurance.InsurancePlan;
 
 public class Claim implements Serializable {
   private static final long serialVersionUID = -3565704321813987656L;
@@ -28,40 +27,28 @@
     /** copay paid by patient. */
     public BigDecimal copay = ZERO_CENTS;
     /** deductible paid by patient. */
-<<<<<<< HEAD
-    public double paidByDeductible;
-=======
-    public BigDecimal deductible = ZERO_CENTS;
->>>>>>> eac0b574
+    public BigDecimal paidTowardDeductible = ZERO_CENTS;
+    /** amount paid by deductible. */
+    public BigDecimal paidByDeductible = ZERO_CENTS;
     /** amount the charge was decreased by payer adjustment. */
     public BigDecimal adjustment = ZERO_CENTS;
     /** coinsurance paid by payer. */
-<<<<<<< HEAD
-    public double coinsurancePaidByPayer;
+    public BigDecimal coinsurancePaidByPayer = ZERO_CENTS;
     /** coinsurance paid by payer. */
-    public double coinsurancePaidByPatient;
+    public BigDecimal coinsurancePaidByPatient = ZERO_CENTS;
     /** otherwise paid by payer. */
-    public double paidByPayer;
+    public BigDecimal paidByPayer = ZERO_CENTS;
     /** otherwise paid by secondary payer. */
-    public double paidBySecondaryPayer;
+    public BigDecimal paidBySecondaryPayer = ZERO_CENTS;
     /** otherwise paid by patient out of pocket. */
-    public double paidByPatient;
-=======
-    public BigDecimal coinsurance = ZERO_CENTS;
-    /** otherwise paid by payer. */
-    public BigDecimal payer = ZERO_CENTS;
-    /** otherwise paid by secondary payer. */
-    public BigDecimal secondaryPayer = ZERO_CENTS;
-    /** otherwise paid by patient out of pocket. */
-    public BigDecimal pocket = ZERO_CENTS;
->>>>>>> eac0b574
+    public BigDecimal paidByPatient = ZERO_CENTS;
 
     public ClaimEntry(Entry entry) {
       this.entry = entry;
     }
 
     void assignCosts(PlanRecord planRecord) {
-      this.cost = this.entry.getCost().doubleValue();
+      this.cost = this.entry.getCost();
 
       if (!plan.coversService(this.entry)) {
         plan.incrementUncoveredEntries(this.entry);
@@ -72,44 +59,54 @@
 
       plan.incrementCoveredEntries(this.entry);
       // Check if the plan has a cost adjustment
-      double adjustment = plan.adjustClaim(this, person);
-      final double adjustedCost = cost - adjustment;
+      BigDecimal adjustment = plan.adjustClaim(this, person);
+      final BigDecimal adjustedCost = cost.subtract(adjustment);
       // Check if the patient has remaining deductible (if the plan is deductible-based)
-      if (planRecord.remainingDeductible < 1 && planRecord.plan.getDeductible() > 0) {
+      if (planRecord.remainingDeductible.compareTo(BigDecimal.ONE) == -1
+          && planRecord.isDedctiblePlan()) {
         this.paidByDeductible = adjustedCost;
+        this.paidByPatient = BigDecimal.ZERO;
+        this.paidByPayer = this.paidByDeductible;
         return;
       }
       // Apply copay to Encounters and Medication claims only
       if (plan.isCopayBased() && ((this.entry instanceof HealthRecord.Encounter)
           || (this.entry instanceof HealthRecord.Medication))) {
-        double copay = plan.determineCopay(this.entry);
+        BigDecimal copay = plan.determineCopay(this.entry);
         this.copay = copay;
-        this.paidByPatient += copay;
-        this.paidByPayer += (adjustedCost - copay);
-        planRecord.remainingDeductible -= copay;
+        this.paidByPatient = paidByPatient.add(copay);
+        this.paidByPayer = paidByPayer.add(adjustedCost.subtract(copay));
+        planRecord.remainingDeductible = planRecord.remainingDeductible.subtract(copay);
+        if (planRecord.isDedctiblePlan()) {
+          this.paidTowardDeductible = this.paidTowardDeductible.add(this.paidByPatient);
+        }
         return;
       }
       // Check if the patient has coinsurance to pay.
-      double patientCoinsurance = plan.getPatientCoinsurance();
-      if (patientCoinsurance > 0.0) {
-        double payerCoinsurance = plan.getPayerCoinsurance();
-        double coinsurancePatientToPay = (adjustedCost * patientCoinsurance);
+      BigDecimal patientCoinsurance = plan.getPatientCoinsurance();
+      if (patientCoinsurance.compareTo(BigDecimal.ZERO) == 1) {
+        BigDecimal payerCoinsurance = plan.getPayerCoinsurance();
+        BigDecimal coinsurancePatientToPay = adjustedCost.multiply(patientCoinsurance);
         // If the person has secondary insurance, they cover the coinusurance.
         if (!planRecord.secondaryPlan.getPayer().isNoInsurance()) {
           this.paidBySecondaryPayer = coinsurancePatientToPay;
-          coinsurancePatientToPay = 0;
+          coinsurancePatientToPay = BigDecimal.ZERO;
         }
-        this.paidByPatient += coinsurancePatientToPay;
-        this.coinsurancePaidByPatient += coinsurancePatientToPay;
-        double coinsurancePayerToPay = (adjustedCost * payerCoinsurance);
-        this.paidByPayer += coinsurancePayerToPay;
+        paidByPatient = paidByPatient.add(coinsurancePatientToPay);
+        coinsurancePaidByPatient = coinsurancePaidByPatient.add(coinsurancePatientToPay);
+        BigDecimal coinsurancePayerToPay = adjustedCost.multiply(payerCoinsurance);
+        paidByPayer = paidByPayer.add(coinsurancePayerToPay);
         this.coinsurancePaidByPayer = coinsurancePayerToPay;
-        planRecord.remainingDeductible -= coinsurancePatientToPay;
+        planRecord.remainingDeductible
+            = planRecord.remainingDeductible.subtract(coinsurancePatientToPay);
+        if (planRecord.isDedctiblePlan()) {
+          this.paidTowardDeductible = this.paidTowardDeductible.add(this.paidByPatient);
+        }
         return;
       }
       // Since the patient has not been covered up to this point, they incur the total cost.
-      this.paidByPatient += adjustedCost;
-      planRecord.remainingDeductible -= this.paidByPatient;
+      this.paidByPatient = this.paidByPatient.add(adjustedCost);
+      planRecord.remainingDeductible = planRecord.remainingDeductible.subtract(this.paidByPatient);
     }
 
     /**
@@ -117,25 +114,14 @@
      * @param other the other claim entry.
      */
     public void addCosts(ClaimEntry other) {
-<<<<<<< HEAD
-      this.cost += other.cost;
-      this.copay += other.copay;
-      this.paidByDeductible += other.paidByDeductible;
-      this.adjustment += other.adjustment;
-      this.coinsurancePaidByPayer += other.coinsurancePaidByPayer;
-      this.paidByPayer += other.paidByPayer;
-      this.paidBySecondaryPayer += other.paidBySecondaryPayer;
-      this.paidByPatient += other.paidByPatient;
-=======
       this.cost = this.cost.add(other.cost);
       this.copay = this.copay.add(other.copay);
-      this.deductible = this.deductible.add(other.deductible);
+      this.paidByDeductible = this.paidByDeductible.add(other.paidByDeductible);
       this.adjustment = this.adjustment.add(other.adjustment);
-      this.coinsurance = this.coinsurance.add(other.coinsurance);
-      this.payer = this.payer.add(other.payer);
-      this.secondaryPayer = this.secondaryPayer.add(other.secondaryPayer);
-      this.pocket = this.pocket.add(other.pocket);
->>>>>>> eac0b574
+      this.coinsurancePaidByPayer = this.coinsurancePaidByPayer.add(other.coinsurancePaidByPayer);
+      this.paidByPayer = this.paidByPayer.add(other.paidByPayer);
+      this.paidBySecondaryPayer = this.paidBySecondaryPayer.add(other.paidBySecondaryPayer);
+      this.paidByPatient = this.paidByPatient.add(other.paidByPatient);
     }
 
     /**
@@ -143,18 +129,11 @@
      * of pocket.
      * @return the amount of coinsurance paid
      */
-<<<<<<< HEAD
-    public double getCoinsurancePaid() {
+    public BigDecimal getCoinsurancePaid() {
+      if (this.paidBySecondaryPayer.compareTo(Claim.ZERO_CENTS) == 1) {
+        return this.paidBySecondaryPayer;
+      }
       return this.coinsurancePaidByPatient;
-=======
-    public BigDecimal getCoinsurancePaid() {
-      if (this.secondaryPayer.compareTo(Claim.ZERO_CENTS) > 0) {
-        return this.secondaryPayer;
-      } else if (this.coinsurance.compareTo(Claim.ZERO_CENTS) > 0) {
-        return this.pocket;
-      }
-      return Claim.ZERO_CENTS;
->>>>>>> eac0b574
     }
   }
 
@@ -225,86 +204,13 @@
       item.assignCosts(planRecord);
       totals.addCosts(item);
     }
-<<<<<<< HEAD
-
-    double uncoveredCosts = totals.paidByPatient;
-    planRecord.incrementExpenses(uncoveredCosts);
-    planRecord.incrementCoverage(totals.paidByPayer + totals.paidBySecondaryPayer);
+
+    planRecord.incrementExpenses(totals.paidByPatient);
+    planRecord.incrementCoverage(totals.paidByPayer);
+    planRecord.incrementCoverage(totals.paidBySecondaryPayer);
     planRecord.plan.addCoveredCost(totals.paidByPayer);
-    planRecord.plan.addUncoveredCost(uncoveredCosts);
+    planRecord.plan.addUncoveredCost(totals.paidByPatient);
     planRecord.secondaryPlan.addCoveredCost(totals.paidBySecondaryPayer);
-=======
-    plan.totalExpenses = plan.totalExpenses.add(totals.copay).add(totals.deductible)
-            .add(totals.pocket);
-    plan.totalCoverage = plan.totalCoverage.add(totals.coinsurance).add(totals.payer)
-            .add(totals.secondaryPayer);
-    plan.payer.addCoveredCost(totals.coinsurance);
-    plan.payer.addCoveredCost(totals.payer);
-    plan.payer.addUncoveredCost(totals.copay);
-    plan.payer.addUncoveredCost(totals.deductible);
-    plan.payer.addUncoveredCost(totals.pocket);
-    plan.secondaryPayer.addCoveredCost(totals.secondaryPayer);
-  }
-
-  private void assignCosts(ClaimEntry claimEntry, Plan plan) {
-    claimEntry.cost = claimEntry.entry.getCost();
-    BigDecimal remaining = claimEntry.cost;
-    if (payer.coversCare(claimEntry.entry)) {
-      payer.incrementCoveredEntries(claimEntry.entry);
-      // Apply copay to Encounters and Medication claims only
-      if ((claimEntry.entry instanceof HealthRecord.Encounter)
-          || (claimEntry.entry instanceof HealthRecord.Medication)) {
-        claimEntry.copay = payer.determineCopay(claimEntry.entry);
-        remaining = remaining.subtract(claimEntry.copay);
-      }
-      // Check if the patient has remaining deductible
-      if (remaining.compareTo(Claim.ZERO_CENTS) > 0 && plan.remainingDeductible
-              .compareTo(Claim.ZERO_CENTS) > 0) {
-        if (plan.remainingDeductible.compareTo(remaining) >= 0) {
-          claimEntry.deductible = remaining;
-        } else {
-          claimEntry.deductible = plan.remainingDeductible;
-        }
-        remaining = remaining.subtract(claimEntry.deductible);
-        plan.remainingDeductible = plan.remainingDeductible.subtract(claimEntry.deductible);
-      }
-      if (remaining.compareTo(Claim.ZERO_CENTS) > 0) {
-        // Check if the payer has an adjustment
-        BigDecimal adjustment = payer.adjustClaim(claimEntry, person);
-        remaining = remaining.subtract(adjustment);
-      }
-      if (remaining.compareTo(Claim.ZERO_CENTS) > 0) {
-        // Check if the patient has coinsurance
-        BigDecimal coinsurance = payer.getCoinsurance();
-        if (coinsurance.compareTo(Claim.ZERO_CENTS) > 0) {
-          // Payer covers some
-          claimEntry.coinsurance = coinsurance.multiply(remaining)
-                  .setScale(2, RoundingMode.HALF_EVEN);
-          remaining = remaining.subtract(claimEntry.coinsurance);
-        } else {
-          // Payer covers all
-          claimEntry.payer = remaining;
-          remaining = remaining.subtract(claimEntry.payer);
-        }
-      }
-      if (remaining.compareTo(Claim.ZERO_CENTS) > 0) {
-        // If secondary insurance, payer covers remainder, not patient.
-        if (Payer.noInsurance != plan.secondaryPayer) {
-          claimEntry.secondaryPayer = remaining;
-          remaining = remaining.subtract(claimEntry.secondaryPayer);
-        }
-      }
-      if (remaining.compareTo(Claim.ZERO_CENTS) > 0) {
-        // Patient amount
-        claimEntry.pocket = remaining;
-        remaining = remaining.subtract(claimEntry.pocket);
-      }
-    } else {
-      payer.incrementUncoveredEntries(claimEntry.entry);
-      // Payer does not cover care
-      claimEntry.pocket = remaining;
-    }
->>>>>>> eac0b574
   }
 
   /**
@@ -317,21 +223,12 @@
   /**
    * Returns the total cost that the Payer covered for this claim.
    */
-<<<<<<< HEAD
-  public double getCoveredCost() {
-    return (this.totals.coinsurancePaidByPayer + this.totals.paidByPayer);
-  }
-
-  public double getDeductiblePaid() {
-    return this.totals.paidByDeductible;
-=======
   public BigDecimal getCoveredCost() {
-    return this.totals.coinsurance.add(this.totals.payer);
+    return this.totals.paidByPayer;
   }
 
   public BigDecimal getDeductiblePaid() {
-    return this.totals.deductible;
->>>>>>> eac0b574
+    return this.totals.paidTowardDeductible;
   }
 
   public BigDecimal getCopayPaid() {
@@ -343,31 +240,18 @@
    * of pocket.
    * @return the amount of coinsurance paid
    */
-<<<<<<< HEAD
-  public double getCoinsurancePaid() {
-    double paid = this.mainEntry.getCoinsurancePaid();
-    paid += this.items.stream().mapToDouble(item -> item.getCoinsurancePaid()).sum();
-    return paid;
-=======
   public BigDecimal getCoinsurancePaid() {
-    if (this.totals.secondaryPayer.compareTo(Claim.ZERO_CENTS) > 0) {
-      return this.totals.secondaryPayer;
-    } else if (this.totals.coinsurance.compareTo(Claim.ZERO_CENTS) > 0) {
-      return this.totals.pocket;
-    }
-    return Claim.ZERO_CENTS;
->>>>>>> eac0b574
+    BigDecimal totalCoinsurancePaid = mainEntry.getCoinsurancePaid();
+    for (ClaimEntry entry : this.items) {
+      totalCoinsurancePaid = totalCoinsurancePaid.add(entry.getCoinsurancePaid());
+    }
+    return totalCoinsurancePaid;
   }
 
   /**
    * Returns the total cost to the patient, including copay, coinsurance, and deductible.
    */
-<<<<<<< HEAD
-  public double getPatientCost() {
+  public BigDecimal getPatientCost() {
     return this.totals.paidByPatient;
-=======
-  public BigDecimal getPatientCost() {
-    return this.totals.pocket.add(this.totals.copay).add(this.totals.deductible);
->>>>>>> eac0b574
   }
 }