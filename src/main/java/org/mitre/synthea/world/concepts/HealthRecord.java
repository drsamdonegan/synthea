--- conflicted
+++ resolved
@@ -544,8 +544,6 @@
       supplies = new ArrayList<Supply>();
       this.claim = new Claim(this, person);
     }
-<<<<<<< HEAD
-=======
 
     /**
      * Add an observation to the encounter. In this case, no codes are added to the observation.
@@ -607,68 +605,6 @@
       }
     }
   }
->>>>>>> 7d283ffb
-
-    /**
-     * Add an observation to the encounter. In this case, no codes are added to the observation.
-     * It appears that some code in Synthea likes it this way (and does not like good old OO-style
-     * encapsulation).
-     * @param time The time of the observation
-     * @param type The type of the observation
-     * @param value The observation value
-     * @return The newly created observation.
-     */
-    public Observation addObservation(long time, String type, Object value) {
-      Observation observation = new Observation(time, type, value);
-      this.observations.add(observation);
-      return observation;
-    }
-
-    /**
-     * Add an observation to the encounter and uses the type to set the first code.
-     * @param time The time of the observation
-     * @param type The LOINC code for the observation
-     * @param value The observation value
-     * @param display The display text for the first code
-     * @return The newly created observation.
-     */
-    public Observation addObservation(long time, String type, Object value, String display) {
-      Observation observation = new Observation(time, type, value);
-      this.observations.add(observation);
-      observation.codes.add(new Code("LOINC", type, display));
-      return observation;
-    }
-
-    /**
-     * Find the first observation in the encounter with the given LOINC code.
-     * @param code The LOINC code to look for
-     * @return A single observation or null
-     */
-    public Observation findObservation(String code) {
-      return observations
-          .stream()
-          .filter(o -> o.type.equals(code))
-          .findFirst()
-          .orElse(null);
-    }
-
-    /**
-     * Find the encounter that happened before this one.
-     * @return The previous encounter or null if this is the first
-     */
-    public Encounter previousEncounter() {
-      if (record.encounters.size() < 2) {
-        return null;
-      } else {
-        int index = record.encounters.indexOf(this);
-        if (index == 0) {
-          return null;
-        } else {
-          return record.encounters.get(index - 1);
-        }
-      }
-    }
-  }
   
   private Person person;
   public Provider provider;
@@ -687,12 +623,6 @@
     present = new HashMap<String, Entry>();
   }
 
-<<<<<<< HEAD
-  /**
-   * Create a text summary of the health record containing counts of each time of entry.
-   * @return text summary.
-   */
-=======
   public int providerCount() {
     List<String> uuids = new ArrayList<String>();
     for (Encounter enc : encounters) {
@@ -704,7 +634,10 @@
     return uniqueUuids.size();
   }
 
->>>>>>> 7d283ffb
+  /**
+   * Create a text summary of the health record containing counts of each time of entry.
+   * @return text summary.
+   */
   public String textSummary() {
     int observations = 0;
     int reports = 0;
