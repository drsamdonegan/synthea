--- conflicted
+++ resolved
@@ -1,8 +1,7 @@
-package org.mitre.synthea.world.concepts.healthinsurance;
+package org.mitre.synthea.world.concepts;
 
 import java.io.Serializable;
 import java.math.BigDecimal;
-import java.math.RoundingMode;
 import java.util.ArrayList;
 import java.util.List;
 
@@ -11,6 +10,7 @@
 import org.mitre.synthea.world.agents.Payer;
 import org.mitre.synthea.world.agents.PayerManager;
 import org.mitre.synthea.world.agents.Person;
+import org.mitre.synthea.world.concepts.healthinsurance.InsurancePlan;
 
 /**
  * A class that manages a history of coverage.
@@ -28,16 +28,10 @@
     public InsurancePlan secondaryPlan;
     public String owner;
     public String ownerName;
-<<<<<<< HEAD
-    private double healthcareExpenses;
-    private double coveredExpenses;
-    private double insuranceCosts;
-    public double remainingDeductible;
-=======
-    public BigDecimal totalExpenses = Claim.ZERO_CENTS;
-    public BigDecimal totalCoverage = Claim.ZERO_CENTS;
+    private BigDecimal healthcareExpenses = Claim.ZERO_CENTS;
+    private BigDecimal coveredExpenses = Claim.ZERO_CENTS;
+    private BigDecimal insuranceCosts = Claim.ZERO_CENTS;
     public BigDecimal remainingDeductible = Claim.ZERO_CENTS;
->>>>>>> eac0b574
 
     /**
      * Create a new Plan with the given Payer.
@@ -47,11 +41,7 @@
     public PlanRecord(long time, InsurancePlan plan) {
       this.start = time;
       this.stop = time + Utilities.convertTime("years", 1);
-<<<<<<< HEAD
       this.plan = plan;
-      this.healthcareExpenses = 0.0;
-      this.coveredExpenses = 0.0;
-      this.insuranceCosts = 0.0;
       this.remainingDeductible = plan.getDeductible();
     }
 
@@ -59,10 +49,10 @@
      * Pay monthly premiums associated with this plan.
      * @return  Cost of the premiums.
      */
-    public double payMonthlyPremiums() {
-      double premiumPrice = (this.plan.payMonthlyPremium())
-          + (this.secondaryPlan.payMonthlyPremium());
-      this.insuranceCosts += premiumPrice;
+    public BigDecimal payMonthlyPremiums() {
+      BigDecimal premiumPrice = (this.plan.payMonthlyPremium())
+          .add(this.secondaryPlan.payMonthlyPremium());
+      this.insuranceCosts = this.insuranceCosts.add(premiumPrice);
       return premiumPrice;
     }
 
@@ -79,30 +69,28 @@
       return sb.toString();
     }
 
-    public void incrementExpenses(double expenses) {
-      this.healthcareExpenses += expenses;
-    }
-
-    public void incrementCoverage(double coverage) {
-      this.coveredExpenses += coverage;
-    }
-
-    public double getHealthcareExpenses() {
+    public void incrementExpenses(BigDecimal expenses) {
+      this.healthcareExpenses = this.healthcareExpenses.add(expenses);
+    }
+
+    public void incrementCoverage(BigDecimal coverage) {
+      this.coveredExpenses = this.coveredExpenses.add(coverage);
+    }
+
+    public BigDecimal getHealthcareExpenses() {
       return this.healthcareExpenses;
     }
 
-    public double getCoveredExpenses() {
+    public BigDecimal getCoveredExpenses() {
       return this.coveredExpenses;
     }
 
-    public double getInsuranceCosts() {
+    public BigDecimal getInsuranceCosts() {
       return this.insuranceCosts;
-=======
-      this.payer = payer;
-      this.totalExpenses = Claim.ZERO_CENTS;
-      this.totalCoverage = Claim.ZERO_CENTS;
-      this.remainingDeductible = payer.getDeductible();
->>>>>>> eac0b574
+    }
+
+    public boolean isDedctiblePlan() {
+      return this.plan.getDeductible().compareTo(BigDecimal.ZERO) == 1;
     }
   }
 
@@ -242,10 +230,10 @@
    * Does not include premium costs.
    * @return The healthcare expenses.
    */
-  public double getTotalHealthcareExpenses() {
-    double total = 0;
+  public BigDecimal getTotalHealthcareExpenses() {
+    BigDecimal total = BigDecimal.ZERO;
     for (PlanRecord plan : planHistory) {
-      total += plan.healthcareExpenses;
+      total = total.add(plan.healthcareExpenses);
     }
     return total;
   }
@@ -255,17 +243,23 @@
    * Does not include healthcare expenses.
    * @return  The premium expenses.
    */
-<<<<<<< HEAD
-  public double getTotalPremiumExpenses() {
-    double total = 0;
+  public BigDecimal getTotalPremiumExpenses() {
+    BigDecimal total = Claim.ZERO_CENTS;
     for (PlanRecord plan : planHistory) {
-      total += plan.insuranceCosts;
-=======
+      total = total.add(plan.insuranceCosts);
+    }
+    return total;
+  }
+
+  /**
+   * Returns the total Healthcare expenses associated with this coverage record.
+   * Does not include premium costs.
+   * @return  The total healthcare expenses.
+   */
   public BigDecimal getTotalExpenses() {
     BigDecimal total = Claim.ZERO_CENTS;
-    for (Plan plan : planHistory) {
-      total = total.add(plan.totalExpenses);
->>>>>>> eac0b574
+    for (PlanRecord plan : planHistory) {
+      total = total.add(plan.healthcareExpenses);
     }
     return total;
   }
@@ -274,17 +268,10 @@
    * Returns the total healthcare coverage for this person.
    * @return  The healthcare coverage.
    */
-<<<<<<< HEAD
-  public double getTotalCoverage() {
-    double total = 0;
-    for (PlanRecord plan : planHistory) {
-      total += plan.coveredExpenses;
-=======
   public BigDecimal getTotalCoverage() {
     BigDecimal total = Claim.ZERO_CENTS;
-    for (Plan plan : planHistory) {
-      total = total.add(plan.totalCoverage);
->>>>>>> eac0b574
+    for (PlanRecord plan : planHistory) {
+      total = total.add(plan.coveredExpenses);
     }
     return total;
   }
@@ -365,11 +352,12 @@
    */
   public boolean canIncomeAffordExpenses(int yearlyIncome, long time) {
     CoverageRecord.PlanRecord planRecord = this.getPlanRecordAtTime(time);
-    double currentYearlyExpenses = 0.0;
+    BigDecimal currentYearlyExpenses = BigDecimal.ZERO;
     if (planRecord != null) {
-      currentYearlyExpenses += planRecord.getHealthcareExpenses();
-      currentYearlyExpenses += planRecord.getInsuranceCosts();
-    }
-    return (yearlyIncome - currentYearlyExpenses) > 0;
+      currentYearlyExpenses = currentYearlyExpenses.add(planRecord.getHealthcareExpenses());
+      currentYearlyExpenses = currentYearlyExpenses.add(planRecord.getInsuranceCosts());
+    }
+    return (BigDecimal.valueOf(yearlyIncome).subtract(currentYearlyExpenses))
+        .compareTo(BigDecimal.ZERO) == 1;
   }
 }