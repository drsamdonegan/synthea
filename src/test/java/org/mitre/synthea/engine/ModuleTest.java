package org.mitre.synthea.engine;

import static org.junit.Assert.assertEquals;
import static org.junit.Assert.assertFalse;
import static org.junit.Assert.assertNotNull;
import static org.junit.Assert.assertNull;
import static org.junit.Assert.assertSame;
import static org.junit.Assert.assertTrue;
import static org.junit.Assert.fail;

import com.google.gson.JsonObject;
import com.google.gson.JsonParser;
import com.google.gson.stream.JsonReader;
import java.io.File;

import java.io.FileReader;
import java.io.IOException;
import java.lang.reflect.Field;
import java.nio.file.Files;
import java.nio.file.Paths;
import java.util.ArrayList;
import java.util.Iterator;
import java.util.List;
import java.util.Map;
import java.util.Random;
import java.util.concurrent.Callable;
import java.util.concurrent.ExecutorService;
import java.util.concurrent.Executors;
import java.util.concurrent.TimeUnit;
import java.util.concurrent.atomic.AtomicBoolean;
import java.util.function.Predicate;
import java.util.stream.Collectors;

import org.junit.Test;
import org.mitre.synthea.helpers.Utilities;
import org.powermock.reflect.Whitebox;

public class ModuleTest {

  @Test
  public void getModules() {
    List<Module> allModules = Module.getModules();
    List<Module> someModules = Module.getModules(path -> path.contains("ti"));
    
    assertTrue(contains(allModules, someModules));
    assertFalse(contains(someModules, allModules));
    assertTrue(allModules.size() > someModules.size());
    assertTrue(someModules.size() > 0);

    assertTrue(allModules.stream().anyMatch(filterOnModuleName("COPD")));
    assertTrue(someModules.stream().anyMatch(filterOnModuleName("Dermatitis")));
    assertFalse(someModules.stream().anyMatch(filterOnModuleName("COPD")));
  }

  /** Manually compare lists since the Modules are clones and not originals. */
  private boolean contains(List<Module> superset, List<Module> subset) {
    for (Module subsetModule : subset) {
      boolean found = false;
      for (Module supersetModule : superset) {
        if (supersetModule.name.equals(subsetModule.name)
            && supersetModule.submodule == subsetModule.submodule
            && ((supersetModule.remarks == null && subsetModule.remarks == null)
                || supersetModule.remarks.equals(subsetModule.remarks))) {
          found = true;
        }
      }
      if (!found) {
        return false;
      }
    }
    return true;
  }

  @Test
  public void getModulesInPredictableOrder() {
    List<Module> modulesA = Module.getModules();
    List<Module> modulesB = Module.getModules();
    
    // verify with list
    assertEquals(modulesA.size(), modulesB.size());
    for (int i = 0; i < modulesA.size(); i++) {
      assertEquals(modulesA.get(i).name, modulesB.get(i).name);
      assertEquals(modulesA.get(i).submodule, modulesB.get(i).submodule);
      assertEquals(modulesA.get(i).getStateNames(), modulesB.get(i).getStateNames());
    }

    // verify with iterator
    Iterator<Module> iterA = modulesA.iterator();
    Iterator<Module> iterB = modulesB.iterator();
    while (iterA.hasNext()) {
      Module modA = iterA.next();
      Module modB = iterB.next();
      assertEquals(modA.name, modB.name);
      assertEquals(modA.submodule, modB.submodule);
      assertEquals(modA.getStateNames(), modB.getStateNames());
    }
  }

  @Test
  public void getModulesInPredictableOrderThreadPool() {
    ExecutorService threadPool = Executors.newFixedThreadPool(8);

    List<Module> modules = Module.getModules();

    for (int i = 0; i < 1000; i++) {
      threadPool.submit(() -> {
        List<Module> localModules = Module.getModules();
        assertEquals(modules.size(), localModules.size());
        for (int j = 0; j < modules.size(); j++) {
          assertEquals(modules.get(j), localModules.get(j));
        }
      });
    }

    try {
      threadPool.shutdown();
      while (!threadPool.awaitTermination(30, TimeUnit.SECONDS)) {
        System.out.println("Waiting for threads to finish... " + threadPool);
      }
    } catch (InterruptedException e) {
      System.out.println("Test interrupted. Attempting to shut down associated thread pool.");
      threadPool.shutdownNow();
    }
  }

  @Test
  public void getModulesInPredictableOrderWithRemoval() {
    List<String> resultsA = new ArrayList<String>();
    List<String> resultsB = new ArrayList<String>();

    Random randA = new Random(9L);
    Random randB = new Random(9L);

    List<Module> modulesA = Module.getModules();
    while (!modulesA.isEmpty()) {
      Iterator<Module> iter = modulesA.iterator();
      while (iter.hasNext()) {
        Module mod = iter.next();
        resultsA.add(mod.name);
        if (randA.nextDouble() < 0.1) {
          iter.remove();
        }
      }
    }
    
    List<Module> modulesB = Module.getModules();
    while (!modulesB.isEmpty()) {
      Iterator<Module> iter = modulesB.iterator();
      while (iter.hasNext()) {
        Module mod = iter.next();
        resultsB.add(mod.name);
        if (randB.nextDouble() < 0.1) {
          iter.remove();
        }
      }
    }

    assertEquals(resultsA.size(), resultsB.size());
    for (int i = 0; i < resultsA.size(); i++) {
      assertEquals(resultsA.get(i), resultsB.get(i));
    }
  }

  @Test
  public void getModuleByPath() {
    Module module = Module.getModuleByPath("copd");
    assertNotNull(module);
    assertEquals("COPD Module", module.name);
  }
  
  @Test
  public void addLocalModules() {
    Module.addModules(new File("src/test/resources/module"));
    List<Module> allModules = Module.getModules();
    assertTrue(allModules.stream().filter(filterOnModuleName("COPD_TEST")).count() == 1);
  }

  @Test
  public void getModuleByPath_badModule() throws Exception {
    IOException fault = new IOException("Deliberate failure");
    try (FaultyModuleScope ignore = injectFaultIntoModuleLoad("bad_module", fault)) {
      Module.getModuleByPath("bad_module");
      fail("Expected getModuleByPath() to fail with a RuntimeException");
    } catch (RuntimeException e) {
      assertSame(fault, e.getCause());
    }
    Module.getModuleByPath("bad_module"); // should not fail now
  }

  @Test
  public void rejectModulesFromFutureVersions() throws Exception {
    try {
      String jsonString = Files.readAllLines(Paths.get("src", "test",
          "resources", "future_module", "module_from_the_future.json"))
          .stream()
          .collect(Collectors.joining("\n"));
      JsonObject object = JsonParser.parseString(jsonString).getAsJsonObject();
      new Module(object, false);
      // Should never get here
      fail("Didn't throw exception when loading module with version from the future");
    } catch (IllegalStateException ise) {
      assertTrue(ise.getMessage()
          .startsWith("Allergies... FROM THE FUTURE!!!! Module specifies GMF version"));
    }
  }

  @Test
  public void rejectModulesWithBadDistributions() throws Exception {
    try {
      String jsonString = Files.readAllLines(Paths.get("src", "test",
          "resources", "busted_distribution", "module_with_bad_distribution.json"))
          .stream()
          .collect(Collectors.joining("\n"));
      JsonParser parser = new JsonParser();
      JsonObject object = parser.parse(jsonString).getAsJsonObject();
      new Module(object, false);
      // Should never get here
      fail("Didn't throw exception when loading module with version from the future");
    } catch (IllegalStateException ise) {
<<<<<<< HEAD
      assertTrue(ise.getMessage()
          .startsWith("State 2_Second_Delay contains an invalid distribution"));
=======
      assertTrue(
          ise.getMessage().startsWith("State 2_Second_Delay contains an invalid distribution"));
>>>>>>> 97a34059
    }
  }

  @Test
  public void getModuleByPath_missingModule() {
    Module module = Module.getModuleByPath("missing_module");
    assertNull(module);
  }

  /**
   * Injects a fault into the lazy load of the specified module. A FaultyModuleScope object is 
   * returned for convenience with try-with-resources to ensure the module is put back the way it
   * was before we broke it.
   * @param path The module to inject a fault into. It does not need to presently exist.
   * @param fault The fault to inject.
   * @return A FaultyModuleScope that restores the previous state for the specified module.
   * @throws Exception If something goes terribly wrong.
   */
  private static FaultyModuleScope injectFaultIntoModuleLoad(String path, Exception fault)
      throws Exception {
    Field modulesField = Whitebox.getField(Module.class, "modules");
    modulesField.setAccessible(true);
    @SuppressWarnings("unchecked")
    Map<String, Module.ModuleSupplier> modules = 
            (Map<String, Module.ModuleSupplier>)modulesField.get(null);
    
    // Store the old supplier and inject our "broken" one.
    Module.ModuleSupplier originalSupplier = modules.get(path);
    Callable<Module> faultyCallable = () -> {
      throw fault;
    };
    Module.ModuleSupplier faultySupplier = new Module.ModuleSupplier(false, path, faultyCallable);
    modules.put(path, faultySupplier);
    
    // A runnable that safely puts everything back the way it was.
    AtomicBoolean runOnce = new AtomicBoolean();
    return () -> {
      if (runOnce.compareAndSet(false, true)) {
        if (originalSupplier == null) {
          modules.remove(path, faultySupplier);
        } else {
          modules.replace(path, faultySupplier, originalSupplier);
        }
      }
    };
  }
  
  private static Predicate<Module> filterOnModuleName(String partialName) {
    return module -> {
      String name = module.name;
      return name != null && name.contains(partialName);
    };
  }
  
  public interface FaultyModuleScope extends AutoCloseable {
    @Override
    void close();
  }

  /*
   * Test that all only "*Onset" states have a "target_encounter" attribute.
   */
  @Test
  public void targetEncounters() throws Exception {
    Utilities.walkAllModules((modulesFolder, t) -> {
      try {
        FileReader fileReader = new FileReader(t.toString());
        JsonReader reader = new JsonReader(fileReader);
        JsonObject object = JsonParser.parseReader(reader).getAsJsonObject();
        JsonObject states = object.getAsJsonObject("states");
        for (String stateName : states.keySet()) {
          JsonObject state = states.getAsJsonObject(stateName);
          if (state.has("target_encounter")) {
            String type = state.get("type").getAsString();
            if (!type.endsWith("Onset")) {
              System.err.println(t.toString() + " => " + stateName + "(" + type + ")");
            }
            assertTrue(type.endsWith("Onset"));
          }
        }
      } catch (Exception e) {
        fail(e.getMessage());
      }
    });
  }
}<|MERGE_RESOLUTION|>--- conflicted
+++ resolved
@@ -211,19 +211,13 @@
           "resources", "busted_distribution", "module_with_bad_distribution.json"))
           .stream()
           .collect(Collectors.joining("\n"));
-      JsonParser parser = new JsonParser();
-      JsonObject object = parser.parse(jsonString).getAsJsonObject();
+      JsonObject object = JsonParser.parseString(jsonString).getAsJsonObject();
       new Module(object, false);
       // Should never get here
       fail("Didn't throw exception when loading module with version from the future");
     } catch (IllegalStateException ise) {
-<<<<<<< HEAD
-      assertTrue(ise.getMessage()
-          .startsWith("State 2_Second_Delay contains an invalid distribution"));
-=======
       assertTrue(
           ise.getMessage().startsWith("State 2_Second_Delay contains an invalid distribution"));
->>>>>>> 97a34059
     }
   }
 
