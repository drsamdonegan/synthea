package org.mitre.synthea.engine;

import static org.junit.Assert.assertFalse;
import static org.junit.Assert.assertTrue;

import java.util.ArrayList;
import java.util.HashMap;
import java.util.HashSet;
import java.util.List;
import java.util.Map;
import java.util.Set;

import org.apache.commons.lang3.Range;
import org.junit.AfterClass;
import org.junit.Assert;
import org.junit.BeforeClass;
import org.junit.Test;
import org.mitre.synthea.TestHelper;
import org.mitre.synthea.engine.Logic.ActiveCondition;
import org.mitre.synthea.engine.Transition.DirectTransition;
import org.mitre.synthea.engine.Transition.LookupTableKey;
import org.mitre.synthea.helpers.Config;
import org.mitre.synthea.helpers.Utilities;
import org.mitre.synthea.world.agents.Person;
import org.mitre.synthea.world.concepts.HealthRecord.Code;
import org.powermock.reflect.Whitebox;

public class LookupTableTransitionTest {

  // Lookuptablitis Conditions
  private static ActiveCondition mildLookuptablitis;
  private static ActiveCondition moderateLookuptablitis;
  private static ActiveCondition extremeLookuptablitis;
  // Modules (including lookuptablitis_test module)
  private static Map<String, Module.ModuleSupplier> modules;
 
  /**
   * Initalizes the lookuptablitis module and conditions.
   */
  @BeforeClass
  public static void setup() throws Exception {
    // Set the lookuptable CSV location to the test directory.
    Config.set("generate.lookup_tables", "generic/lookup_tables/");

    // Hack in the lookuptable_test.json module
    modules =
        Whitebox.<Map<String, Module.ModuleSupplier>>getInternalState(Module.class, "modules");
    // hack to load these test modules so they can be called by the CallSubmodule state
    Module lookuptabletestModule = TestHelper.getFixture("lookuptable_test.json");
    modules.put("lookuptable_test", new Module.ModuleSupplier(lookuptabletestModule));
    Module lookuptabletesttimerangeModule = TestHelper.getFixture("lookuptable_timerangetest.json");
<<<<<<< HEAD
    modules.put("lookuptable_timerangetest", new Module.ModuleSupplier(lookuptabletesttimerangeModule));
=======
    modules.put("lookuptable_timerangetest", new Module.ModuleSupplier(
            lookuptabletesttimerangeModule));
>>>>>>> dd88528f

    /* Create Mild Lookuptablitis Condition */
    mildLookuptablitis = new ActiveCondition();
    List<Code> mildLookuptablitisCode = new ArrayList<Code>();
    mildLookuptablitisCode.add(new Code("SNOMED-CT", "23502007", "Mild_Lookuptablitis"));
    mildLookuptablitis.codes = mildLookuptablitisCode;
    /* Create Moderate Lookuptablitis Condition */
    moderateLookuptablitis = new ActiveCondition();
    List<Code> moderateLookuptablitisCode = new ArrayList<Code>();
    moderateLookuptablitisCode.add(new Code("SNOMED-CT", "23502008", "Moderate_Lookuptablitis"));
    moderateLookuptablitis.codes = moderateLookuptablitisCode;
    /* Create Extreme Lookuptablitis Condition */
    extremeLookuptablitis = new ActiveCondition();
    List<Code> extremeLookuptablitisCode = new ArrayList<Code>();
    extremeLookuptablitisCode.add(new Code("SNOMED-CT", "23502009", "Extreme_Lookuptablitis"));
    extremeLookuptablitis.codes = extremeLookuptablitisCode;
  }

  /**
   * Reset the modules and lookup tables.
   */
  @AfterClass
  public static void reset() throws Exception {
    // Set the lookuptable CSV location to the standard directory.
    Config.set("generic.lookuptables", "modules/lookup_tables");
    // Remove the lookuptable_test.json module
    modules.remove("lookuptable_test");
    modules.remove("lookuptable_timerangetest");
  }

  @Test
  public void keyTestWithAgesMatch() {
    DirectTransition test = new DirectTransition("test");

    List<String> attributes = new ArrayList<String>();
    attributes.add("foo");
    attributes.add("bar");
    Integer age = 20;
    LookupTableKey silver = test.new LookupTableKey(attributes, age, null);

    List<String> others = new ArrayList<String>();
    others.add("foo");
    others.add("bar");
    Range<Integer> range = Range.between(0, 30);
    LookupTableKey gold = test.new LookupTableKey(others, range, null);

    Assert.assertEquals(silver, gold);
    Assert.assertEquals(gold, silver);

    Set<LookupTableKey> set = new HashSet<LookupTableKey>();
    set.add(gold);
    Assert.assertTrue(set.contains(silver));
  }

  @Test
  public void keyTestWithAgesMatchHigh() {
    DirectTransition test = new DirectTransition("test");

    List<String> attributes = new ArrayList<String>();
    attributes.add("foo");
    attributes.add("bar");
    Integer age = 30;
    LookupTableKey silver = test.new LookupTableKey(attributes, age, null);

    List<String> others = new ArrayList<String>();
    others.add("foo");
    others.add("bar");
    Range<Integer> range = Range.between(0, 30);
    LookupTableKey gold = test.new LookupTableKey(others, range, null);

    Assert.assertEquals(silver, gold);
    Assert.assertEquals(gold, silver);

    Set<LookupTableKey> set = new HashSet<LookupTableKey>();
    set.add(gold);
    Assert.assertTrue(set.contains(silver));
  }

  @Test
  public void keyTestWithAgesMatchLow() {
    DirectTransition test = new DirectTransition("test");

    List<String> attributes = new ArrayList<String>();
    attributes.add("foo");
    attributes.add("bar");
    Integer age = 0;
    LookupTableKey silver = test.new LookupTableKey(attributes, age, null);

    List<String> others = new ArrayList<String>();
    others.add("foo");
    others.add("bar");
    Range<Integer> range = Range.between(0, 30);
    LookupTableKey gold = test.new LookupTableKey(others, range, null);

    Assert.assertEquals(silver, gold);
    Assert.assertEquals(gold, silver);

    Set<LookupTableKey> set = new HashSet<LookupTableKey>();
    set.add(gold);
    Assert.assertTrue(set.contains(silver));
  }

  @Test
  public void keyTestCorrectMatch() {
    DirectTransition test = new DirectTransition("test");

    List<String> attributes = new ArrayList<String>();
    attributes.add("foo");
    attributes.add("bar");
    Integer age = 20;
    LookupTableKey yellow = test.new LookupTableKey(attributes, age, null);
    age = 50;
    LookupTableKey grey = test.new LookupTableKey(attributes, age, null);

    List<String> others = new ArrayList<String>();
    others.add("foo");
    others.add("bar");
    Range<Integer> range = Range.between(0, 30);
    LookupTableKey gold = test.new LookupTableKey(others, range, null);

    Range<Integer> anotherRange = Range.between(31, 60);
    LookupTableKey platinum = test.new LookupTableKey(others, anotherRange, null);

    Assert.assertEquals(yellow, gold);
    Assert.assertEquals(gold, yellow);
    Assert.assertEquals(grey, platinum);
    Assert.assertEquals(platinum, grey);

    Assert.assertNotEquals(grey, gold);
    Assert.assertNotEquals(yellow, platinum);
    Assert.assertNotEquals(gold, platinum);
    Assert.assertNotEquals(yellow, grey);

    Map<LookupTableKey, String> map = new HashMap<LookupTableKey, String>();
    map.put(gold, "gold");
    map.put(platinum, "platinum");
    Assert.assertTrue(map.containsKey(yellow));
    Assert.assertEquals(map.get(yellow), "gold");
    Assert.assertTrue(map.containsKey(grey));
    Assert.assertEquals(map.get(grey), "platinum");
  }

  @Test
  public void keyTestWithAgesNoMatchAge() {
    DirectTransition test = new DirectTransition("test");

    List<String> attributes = new ArrayList<String>();
    attributes.add("foo");
    attributes.add("bar");
    Integer age = 40;
    LookupTableKey silver = test.new LookupTableKey(attributes, age, null);

    List<String> others = new ArrayList<String>();
    others.add("foo");
    others.add("bar");
    Range<Integer> range = Range.between(0, 30);
    LookupTableKey gold = test.new LookupTableKey(others, range, null);

    Assert.assertNotEquals(silver, gold);
    Assert.assertNotEquals(gold, silver);

    Set<LookupTableKey> set = new HashSet<LookupTableKey>();
    set.add(gold);
    Assert.assertFalse(set.contains(silver));
  }

  @Test
  public void keyTestWithAgesNoMatchOther() {
    DirectTransition test = new DirectTransition("test");

    List<String> attributes = new ArrayList<String>();
    attributes.add("foo");
    attributes.add("bar");
    Integer age = 20;
    LookupTableKey silver = test.new LookupTableKey(attributes, age, null);

    List<String> others = new ArrayList<String>();
    others.add("foo");
    others.add("baz");
    Range<Integer> range = Range.between(0, 30);
    LookupTableKey gold = test.new LookupTableKey(others, range, null);

    Assert.assertNotEquals(silver, gold);
    Assert.assertNotEquals(gold, silver);
 
    Set<LookupTableKey> set = new HashSet<LookupTableKey>();
    set.add(gold);
    Assert.assertFalse(set.contains(silver));
  }

  @Test
  public void keyTestWithoutAgesMatch() {
    DirectTransition test = new DirectTransition("test");

    List<String> attributes = new ArrayList<String>();
    attributes.add("foo");
    attributes.add("bar");
    Integer age = null;
    LookupTableKey silver = test.new LookupTableKey(attributes, age, null);

    List<String> others = new ArrayList<String>();
    others.add("foo");
    others.add("bar");
    Range<Integer> range = null;
    LookupTableKey gold = test.new LookupTableKey(others, range, null);

    Assert.assertEquals(silver, gold);
    Assert.assertEquals(gold, silver);

    Set<LookupTableKey> set = new HashSet<LookupTableKey>();
    set.add(gold);
    Assert.assertTrue(set.contains(silver));
  }

  @Test
  public void keyTestWithoutAgesNoMatch() {
    DirectTransition test = new DirectTransition("test");

    List<String> attributes = new ArrayList<String>();
    attributes.add("foo");
    attributes.add("bar");
    Integer age = null;
    LookupTableKey silver = test.new LookupTableKey(attributes, age, null);

    List<String> others = new ArrayList<String>();
    others.add("foo");
    others.add("baz");
    Range<Integer> range = null;
    LookupTableKey gold = test.new LookupTableKey(others, range, null);

    Assert.assertNotEquals(silver, gold);
    Assert.assertNotEquals(gold, silver);

    Set<LookupTableKey> set = new HashSet<LookupTableKey>();
    set.add(gold);
    Assert.assertFalse(set.contains(silver));
  }

  @Test
  public void englishFemaleMassachusettsUnderFifty() {

    long birthTime = 0L;
    // Under Fifty
    long conditionTime = birthTime + Utilities.convertTime("years", 45);

    // Create the person with the preset attributes.
    Person person = new Person(0L);
    person.attributes.put(Person.BIRTHDATE, 0L);
    person.attributes.put(Person.ETHNICITY, "english");
    person.attributes.put(Person.GENDER, "F");
    person.attributes.put(Person.STATE, "Massachusetts");

    // Process the lookuptable_test Module.
    Module lookuptableTestModule = modules.get("lookuptable_test").get();
    lookuptableTestModule.process(person, conditionTime);

    // Make sure this person has the correct lookuptablitis.
    assertFalse(mildLookuptablitis.test(person, conditionTime + 100));
    assertTrue(moderateLookuptablitis.test(person, conditionTime + 100));
    assertFalse(extremeLookuptablitis.test(person, conditionTime + 100));
  }

  @Test
  public void englishFemaleMassachusettsOverFifty() {

    long birthTime = 0L;
    // Over Fifty
    long conditionTime = birthTime + Utilities.convertTime("years", 55);

    // Create the person with the preset attributes.
    Person person = new Person(0L);
    person.attributes.put(Person.BIRTHDATE, 0L);
    person.attributes.put(Person.ETHNICITY, "english");
    person.attributes.put(Person.GENDER, "F");
    person.attributes.put(Person.STATE, "Massachusetts");

    // Process the lookuptable_test Module.
    Module lookuptableTestModule = modules.get("lookuptable_test").get();
    lookuptableTestModule.process(person, conditionTime);

    // Make sure this person has the correct lookuptablitis.
    assertTrue(mildLookuptablitis.test(person, conditionTime + 100));
    assertFalse(moderateLookuptablitis.test(person, conditionTime + 100));
    assertFalse(extremeLookuptablitis.test(person, conditionTime + 100));
  }

  @Test
  public void englishMaleMassachusettsOverFifty() {

    long birthTime = 0L;
    // Over Fifty
    long conditionTime = birthTime + Utilities.convertTime("years", 55);

    // Create the person with the preset attributes.
    Person person = new Person(0L);
    person.attributes.put(Person.BIRTHDATE, 0L);
    person.attributes.put(Person.ETHNICITY, "english");
    person.attributes.put(Person.GENDER, "M");
    person.attributes.put(Person.STATE, "Massachusetts");

    // Process the lookuptable_test Module.
    Module lookuptableTestModule = modules.get("lookuptable_test").get();
    lookuptableTestModule.process(person, conditionTime);

    // Make sure this person has the correct lookuptablitis.
    assertFalse(mildLookuptablitis.test(person, conditionTime + 100));
    assertFalse(moderateLookuptablitis.test(person, conditionTime + 100));
    assertTrue(extremeLookuptablitis.test(person, conditionTime + 100));
  }

  @Test
  public void irishMaleMassachusettsUnderFifty() {

    long birthTime = 0L;
    // Under Fifty
    long conditionTime = birthTime + Utilities.convertTime("years", 1);

    // Create the person with the preset attributes.
    Person person = new Person(0L);
    person.attributes.put(Person.BIRTHDATE, 0L);
    person.attributes.put(Person.ETHNICITY, "irish");
    person.attributes.put(Person.GENDER, "M");
    person.attributes.put(Person.STATE, "Massachusetts");

    // Process the lookuptable_test Module.
    Module lookuptableTestModule = modules.get("lookuptable_test").get();
    lookuptableTestModule.process(person, conditionTime);

    // Make sure this person has the correct lookuptablitis.
    assertFalse(mildLookuptablitis.test(person, conditionTime + 100));
    assertTrue(moderateLookuptablitis.test(person, conditionTime + 100));
    assertFalse(extremeLookuptablitis.test(person, conditionTime + 100));
  }

  @Test
  public void irishFemaleMassachusettsOverFifty() {

    long birthTime = 0L;
    // Over Fifty
    long conditionTime = birthTime + Utilities.convertTime("years", 53);

    // Create the person with the preset attributes.
    Person person = new Person(0L);
    person.attributes.put(Person.BIRTHDATE, 0L);
    person.attributes.put(Person.ETHNICITY, "irish");
    person.attributes.put(Person.GENDER, "F");
    person.attributes.put(Person.STATE, "Massachusetts");

    // Process the lookuptable_test Module.
    Module lookuptableTestModule = modules.get("lookuptable_test").get();
    lookuptableTestModule.process(person, conditionTime);

    // Make sure this person has the correct lookuptablitis.
    assertFalse(mildLookuptablitis.test(person, conditionTime + 100));
    assertTrue(moderateLookuptablitis.test(person, conditionTime + 100));
    assertFalse(extremeLookuptablitis.test(person, conditionTime + 100));
  }

  @Test
  public void italianMaleArizonaOverFifty() {

    long birthTime = 0L;
    // Over Fifty
    long conditionTime = birthTime + Utilities.convertTime("years", 65);

    // Create the person with the preset attributes.
    Person person = new Person(0L);
    person.attributes.put(Person.BIRTHDATE, 0L);
    person.attributes.put(Person.ETHNICITY, "italian");
    person.attributes.put(Person.GENDER, "M");
    person.attributes.put(Person.STATE, "Arizona");

    // Process the lookuptable_test Module.
    Module lookuptableTestModule = modules.get("lookuptable_test").get();
    lookuptableTestModule.process(person, conditionTime);

    // Make sure this person has the correct lookuptablitis.
    assertFalse(mildLookuptablitis.test(person, conditionTime + 100));
    assertTrue(moderateLookuptablitis.test(person, conditionTime + 100));
    assertFalse(extremeLookuptablitis.test(person, conditionTime + 100));
  }

  @Test
  public void italianFemaleArizonaUnderFifty() {

    long birthTime = 0L;
    // Under Fifty
    long conditionTime = birthTime + Utilities.convertTime("years", 15);

    // Create the person with the preset attributes.
    Person person = new Person(0L);
    person.attributes.put(Person.BIRTHDATE, 0L);
    person.attributes.put(Person.ETHNICITY, "italian");
    person.attributes.put(Person.GENDER, "F");
    person.attributes.put(Person.STATE, "Arizona");

    // Process the lookuptable_test Module.
    Module lookuptableTestModule = modules.get("lookuptable_test").get();
    lookuptableTestModule.process(person, conditionTime);

    // Make sure this person has the correct lookuptablitis.
    assertFalse(mildLookuptablitis.test(person, conditionTime + 100));
    assertFalse(moderateLookuptablitis.test(person, conditionTime + 100));
    assertTrue(extremeLookuptablitis.test(person, conditionTime + 100));
  }

  @Test
  public void doesNotMatchAnyEthnicityAttributes() {

    // If a person does not match the table's attributes, they default to Extremelookuptablitis.

    long birthTime = 0L;
    // Under Fifty
    long conditionTime = birthTime + Utilities.convertTime("years", 15);

    // Create the person with the preset attributes.
    Person person = new Person(0L);
    person.attributes.put(Person.BIRTHDATE, 0L);
    // 'spanish' is not accounted for in lookuptabltitis.csv.
    person.attributes.put(Person.ETHNICITY, "spanish");
    person.attributes.put(Person.GENDER, "F");
    person.attributes.put(Person.STATE, "Arizona");

    // Process the lookuptable_test Module.
    Module lookuptableTestModule = modules.get("lookuptable_test").get();
    lookuptableTestModule.process(person, conditionTime);

    // Make sure this person has the correct lookuptablitis.
    assertFalse(mildLookuptablitis.test(person, conditionTime + 100));
    assertFalse(moderateLookuptablitis.test(person, conditionTime + 100));
    assertTrue(extremeLookuptablitis.test(person, conditionTime + 100));
  }

  @Test
  public void doesNotMatchAnyStateAttributes() {

    // If a person does not match the table's attributes, they default to Extremelookuptablitis.

    long birthTime = 0L;
    // Under Fifty
    long conditionTime = birthTime + Utilities.convertTime("years", 15);

    // Create the person with the preset attributes.
    Person person = new Person(0L);
    person.attributes.put(Person.BIRTHDATE, 0L);
    person.attributes.put(Person.ETHNICITY, "english");
    person.attributes.put(Person.GENDER, "F");
    // 'Alaska' is not accounted for in lookuptabltitis.csv.
    person.attributes.put(Person.STATE, "Alaska");

    // Process the lookuptable_test Module.
    Module lookuptableTestModule = modules.get("lookuptable_test").get();
    lookuptableTestModule.process(person, conditionTime);

    // Make sure this person has the correct lookuptablitis.
    assertFalse(mildLookuptablitis.test(person, conditionTime + 100));
    assertFalse(moderateLookuptablitis.test(person, conditionTime + 100));
    assertTrue(extremeLookuptablitis.test(person, conditionTime + 100));
  }

  @Test
  public void firstTimeRangeMaleMA() {
    long birthTime = 0L;
    // Under Fifty
    long conditionTime = 500L;

    // Create the person with the preset attributes.
    Person person = new Person(0L);
    person.attributes.put(Person.BIRTHDATE, 0L);
    person.attributes.put(Person.GENDER, "M");
    person.attributes.put(Person.STATE, "Massachusetts");

    // Process the lookuptable_test Module.
    Module lookuptableTestModule = modules.get("lookuptable_timerangetest").get();
    lookuptableTestModule.process(person, conditionTime);

    // Make sure this person has the correct lookuptablitis.
    assertFalse(mildLookuptablitis.test(person, conditionTime + 100));
    assertTrue(moderateLookuptablitis.test(person, conditionTime + 100));
    assertFalse(extremeLookuptablitis.test(person, conditionTime + 100));
  }

  @Test
  public void firstTimeRangeFemaleMA() {
    long birthTime = 0L;
    // Under Fifty
    long conditionTime = 500L;

    // Create the person with the preset attributes.
    Person person = new Person(0L);
    person.attributes.put(Person.BIRTHDATE, 0L);
    person.attributes.put(Person.GENDER, "F");
    person.attributes.put(Person.STATE, "Massachusetts");

    // Process the lookuptable_test Module.
    Module lookuptableTestModule = modules.get("lookuptable_timerangetest").get();
    lookuptableTestModule.process(person, conditionTime);

    // Make sure this person has the correct lookuptablitis.
    assertTrue(mildLookuptablitis.test(person, conditionTime + 100));
    assertFalse(moderateLookuptablitis.test(person, conditionTime + 100));
    assertFalse(extremeLookuptablitis.test(person, conditionTime + 100));
  }

  @Test
  public void firstTimeRangeMaleOutOfState() {
    long birthTime = 0L;
    // Under Fifty
    long conditionTime = 500L;

    // Create the person with the preset attributes.
    Person person = new Person(0L);
    person.attributes.put(Person.BIRTHDATE, 0L);
    person.attributes.put(Person.GENDER, "M");
    person.attributes.put(Person.STATE, "New Hampshire");

    // Process the lookuptable_test Module.
    Module lookuptableTestModule = modules.get("lookuptable_timerangetest").get();
    lookuptableTestModule.process(person, conditionTime);

    // Make sure this person has the correct lookuptablitis.
    assertFalse(mildLookuptablitis.test(person, conditionTime + 100));
    assertFalse(moderateLookuptablitis.test(person, conditionTime + 100));
    assertTrue(extremeLookuptablitis.test(person, conditionTime + 100));
  }

  @Test
  public void secondTimeRangeMaleMA() {
    long birthTime = 0L;
    // Under Fifty
    long conditionTime = 1500L;

    // Create the person with the preset attributes.
    Person person = new Person(0L);
    person.attributes.put(Person.BIRTHDATE, 0L);
    person.attributes.put(Person.GENDER, "M");
    person.attributes.put(Person.STATE, "Massachusetts");

    // Process the lookuptable_test Module.
    Module lookuptableTestModule = modules.get("lookuptable_timerangetest").get();
    lookuptableTestModule.process(person, conditionTime);

    // Make sure this person has the correct lookuptablitis.
    assertFalse(mildLookuptablitis.test(person, conditionTime + 100));
    assertFalse(moderateLookuptablitis.test(person, conditionTime + 100));
    assertTrue(extremeLookuptablitis.test(person, conditionTime + 100));
  }

  @Test
  public void secondTimeRangeFemaleMA() {
    long birthTime = 0L;
    // Under Fifty
    long conditionTime = 1500L;

    // Create the person with the preset attributes.
    Person person = new Person(0L);
    person.attributes.put(Person.BIRTHDATE, 0L);
    person.attributes.put(Person.GENDER, "F");
    person.attributes.put(Person.STATE, "Massachusetts");

    // Process the lookuptable_test Module.
    Module lookuptableTestModule = modules.get("lookuptable_timerangetest").get();
    lookuptableTestModule.process(person, conditionTime);

    // Make sure this person has the correct lookuptablitis.
    assertFalse(mildLookuptablitis.test(person, conditionTime + 100));
    assertTrue(moderateLookuptablitis.test(person, conditionTime + 100));
    assertFalse(extremeLookuptablitis.test(person, conditionTime + 100));
  }

  @Test
  public void invalidCsvAgeRange() {
    try {
      TestHelper.getFixture("lookuptable_agerangetest.json");
    } catch (Exception e) {
      assertTrue(e.getMessage().contains("Age Range must be in the form: 'ageLow-ageHigh'"));
    }
  }

  @Test
  public void jsonToCsvNoTransitionMatch() {
    try {
      TestHelper.getFixture("lookuptable_nomatchcolumn.json");
    } catch (Exception e) {
      assertTrue(e.getMessage().contains("CSV column state name"));
      assertTrue(
          e.getMessage().contains("does not match a JSON state to transition to in CSV table"));
    }
  }
}<|MERGE_RESOLUTION|>--- conflicted
+++ resolved
@@ -49,12 +49,8 @@
     Module lookuptabletestModule = TestHelper.getFixture("lookuptable_test.json");
     modules.put("lookuptable_test", new Module.ModuleSupplier(lookuptabletestModule));
     Module lookuptabletesttimerangeModule = TestHelper.getFixture("lookuptable_timerangetest.json");
-<<<<<<< HEAD
-    modules.put("lookuptable_timerangetest", new Module.ModuleSupplier(lookuptabletesttimerangeModule));
-=======
     modules.put("lookuptable_timerangetest", new Module.ModuleSupplier(
             lookuptabletesttimerangeModule));
->>>>>>> dd88528f
 
     /* Create Mild Lookuptablitis Condition */
     mildLookuptablitis = new ActiveCondition();
@@ -517,7 +513,6 @@
 
   @Test
   public void firstTimeRangeMaleMA() {
-    long birthTime = 0L;
     // Under Fifty
     long conditionTime = 500L;
 
@@ -539,7 +534,6 @@
 
   @Test
   public void firstTimeRangeFemaleMA() {
-    long birthTime = 0L;
     // Under Fifty
     long conditionTime = 500L;
 
@@ -561,7 +555,6 @@
 
   @Test
   public void firstTimeRangeMaleOutOfState() {
-    long birthTime = 0L;
     // Under Fifty
     long conditionTime = 500L;
 
@@ -583,7 +576,6 @@
 
   @Test
   public void secondTimeRangeMaleMA() {
-    long birthTime = 0L;
     // Under Fifty
     long conditionTime = 1500L;
 
@@ -605,7 +597,6 @@
 
   @Test
   public void secondTimeRangeFemaleMA() {
-    long birthTime = 0L;
     // Under Fifty
     long conditionTime = 1500L;
 
