package org.mitre.synthea.export;

import static org.junit.Assert.assertEquals;

import java.io.InputStream;
import java.util.ArrayList;
import java.util.List;

import org.apache.commons.io.IOUtils;
import org.eclipse.emf.common.util.Diagnostic;
import org.eclipse.mdht.uml.cda.util.BasicValidationHandler;
import org.eclipse.mdht.uml.cda.util.CDAUtil;
import org.junit.Test;
import org.mitre.synthea.TestHelper;
import org.mitre.synthea.engine.Generator;
import org.mitre.synthea.helpers.Config;
import org.mitre.synthea.world.agents.Person;

/**
 * Uses Model Driven Health Tools (MDHT) to validate exported CCDA R2.1.
 * https://github.com/mdht/mdht-models
 */
public class CCDAExporterTest {
  @Test
  public void testCCDAExport() throws Exception {
    CDAUtil.loadPackages();
<<<<<<< HEAD
=======
    TestHelper.exportOff();
    Config.set("exporter.ccda.export", "true");
>>>>>>> a9613e22

    List<String> validationErrors = new ArrayList<String>();

    int numberOfPeople = 10;
    Generator generator = new Generator(numberOfPeople);
    for (int i = 0; i < numberOfPeople; i++) {
      int x = validationErrors.size();
<<<<<<< HEAD
      TestHelper.exportOff();
      Person person = generator.generatePerson(i);
      Config.set("exporter.ccda.export", "true");
=======
      Person person = generator.generatePerson(i);
>>>>>>> a9613e22
      String ccdaXml = CCDAExporter.export(person, System.currentTimeMillis());
      InputStream inputStream = IOUtils.toInputStream(ccdaXml, "UTF-8");
      try {
        CDAUtil.load(inputStream, new BasicValidationHandler() {
          public void handleError(Diagnostic diagnostic) {
            System.out.println("ERROR: " + diagnostic.getMessage());
            validationErrors.add(diagnostic.getMessage());
          }
        });
      } catch (Exception e) {
        e.printStackTrace();
      }
      int y = validationErrors.size();
      if (x != y) {
        Exporter.export(person, System.currentTimeMillis());
      }
    }

    assertEquals(0, validationErrors.size());
  }
}<|MERGE_RESOLUTION|>--- conflicted
+++ resolved
@@ -24,25 +24,15 @@
   @Test
   public void testCCDAExport() throws Exception {
     CDAUtil.loadPackages();
-<<<<<<< HEAD
-=======
-    TestHelper.exportOff();
-    Config.set("exporter.ccda.export", "true");
->>>>>>> a9613e22
-
     List<String> validationErrors = new ArrayList<String>();
 
     int numberOfPeople = 10;
     Generator generator = new Generator(numberOfPeople);
     for (int i = 0; i < numberOfPeople; i++) {
       int x = validationErrors.size();
-<<<<<<< HEAD
       TestHelper.exportOff();
       Person person = generator.generatePerson(i);
       Config.set("exporter.ccda.export", "true");
-=======
-      Person person = generator.generatePerson(i);
->>>>>>> a9613e22
       String ccdaXml = CCDAExporter.export(person, System.currentTimeMillis());
       InputStream inputStream = IOUtils.toInputStream(ccdaXml, "UTF-8");
       try {
